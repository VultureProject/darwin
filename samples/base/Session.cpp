--- conflicted
+++ resolved
@@ -26,129 +26,8 @@
                      std::shared_ptr<boost::compute::detail::lru_cache<xxh::hash64_t, unsigned int>> cache,
                      std::mutex& cache_mutex)
             : _filter_name(name), _socket{std::move(socket)}, _manager{manager},
-<<<<<<< HEAD
               _filter_socket{socket.get_executor()}, _connected{false},
               _cache{cache}, _cache_mutex{cache_mutex} {}
-=======
-              _filter_socket{socket.get_executor()}, _connected{false}, _cache{cache} {}
-
-    void Session::SendResToSession() noexcept {
-        DARWIN_LOGGER;
-        const std::size_t certitude_size = _certitudes.size();
-
-        /*
-         * Allocate the header +
-         * the size of the certitude -
-         * DEFAULT_CERTITUDE_LIST_SIZE certitude already in header size
-         */
-        std::size_t packet_size = 0;
-        if (certitude_size > DEFAULT_CERTITUDE_LIST_SIZE) {
-            packet_size = sizeof(darwin_filter_packet_t) +
-                (certitude_size - DEFAULT_CERTITUDE_LIST_SIZE) * sizeof(unsigned int);
-        } else {
-            packet_size = sizeof(darwin_filter_packet_t);
-        }
-
-        DARWIN_LOG_DEBUG("Session::SendResToSession: Computed packet size: " + std::to_string(packet_size));
-
-        darwin_filter_packet_t* packet;
-        packet = (darwin_filter_packet_t *) malloc(packet_size);
-
-        if (!packet) {
-            DARWIN_LOG_CRITICAL("Session::SendResToSession: Could not create a Darwin packet");
-            return;
-        }
-
-        /*
-         * Initialisation of the structure for the padding bytes because of
-         * missing __attribute__((packed)) in the protocol structure.
-         */
-        memset(packet, 0, packet_size);
-
-        for (std::size_t index = 0; index < certitude_size; ++index) {
-            packet->certitude_list[index] = _certitudes[index];
-            DARWIN_LOG_DEBUG("Session:: SendResToSession:: adding certitude " + std::to_string(_certitudes[index]) +
-                " to header");
-        }
-
-        packet->type = DARWIN_PACKET_FILTER;
-        packet->response = _header.response;
-        packet->certitude_size = certitude_size;
-        packet->filter_code = GetFilterCode();
-        packet->body_size = 0;
-        memcpy(packet->evt_id, _header.evt_id, 16);
-
-        DARWIN_LOG_DEBUG("Session:: SendResToSession:: sending answer to client, " +
-            std::to_string(packet->certitude_size) + " certitude(s).");
-
-        Send(packet, nullptr, packet_size);
-
-        free(packet);
-    }
-
-    void Session::SendToDarwin() noexcept {
-        DARWIN_LOGGER;
-
-        if (!_next_filter_path.compare("no")) {
-            DARWIN_LOG_NOTICE("Session:: SendToDarwin: No next filter provided. Ignoring...");
-            return ;
-        }
-
-        std::string data = GetDataToSendToFilter();
-
-        const std::size_t certitude_size = _certitudes.size();
-
-        /*
-         * Allocate the header +
-         * the size of the certitude -
-         * DEFAULT_CERTITUDE_LIST_SIZE certitude already in header size
-         */
-        std::size_t packet_size = 0;
-        if (certitude_size > DEFAULT_CERTITUDE_LIST_SIZE) {
-            packet_size = sizeof(darwin_filter_packet_t) +
-                (certitude_size - DEFAULT_CERTITUDE_LIST_SIZE) * sizeof(unsigned int);
-        } else {
-            packet_size = sizeof(darwin_filter_packet_t);
-        }
-
-        DARWIN_LOG_DEBUG("Session::SendToDarwin: Computed packet size: " + std::to_string(packet_size));
-
-        darwin_filter_packet_t* packet;
-        packet = (darwin_filter_packet_t *) malloc(packet_size);
-
-        if (!packet) {
-            DARWIN_LOG_CRITICAL("Session:: SendToDarwin: Could not create a Darwin packet");
-            return;
-        }
-
-        /*
-         * Initialisation of the structure for the padding bytes because of
-         * missing __attribute__((packed)) in the protocol structure.
-         */
-        memset(packet, 0, packet_size);
-
-        for (std::size_t index = 0; index < certitude_size; ++index) {
-            packet->certitude_list[index] = _certitudes[index];
-        }
-
-        packet->type = DARWIN_PACKET_FILTER;
-        packet->response = _header.response == DARWIN_RESPONSE_SEND_BOTH ? DARWIN_RESPONSE_SEND_DARWIN : _header.response;
-        packet->certitude_size = certitude_size;
-        packet->filter_code = GetFilterCode();
-        packet->body_size = data.size();
-        memcpy(packet->evt_id, _header.evt_id, 16);
-
-        if(packet->body_size <= 0) {
-            DARWIN_LOG_DEBUG("Session:: SendToDarwin: no data");
-            SendToFilter(packet, nullptr, packet_size);
-        } else {
-            DARWIN_LOG_DEBUG("Session:: SendToDarwin: Send data : " + data);
-            SendToFilter(packet, data.c_str(), packet_size);
-        }
-
-        free(packet);
-    }
->>>>>>> 70f24c44
 
     void Session::SetStartingTime() {
         _starting_time = std::chrono::high_resolution_clock::now();
@@ -318,9 +197,8 @@
         this->SendNext();
     }
 
-<<<<<<< HEAD
     void Session::SendNext() {
-        switch(header.response) {
+        switch(_header.response) {
             case DARWIN_RESPONSE_SEND_BOTH:
                 if(this->SendToFilter()) break;
             case DARWIN_RESPONSE_SEND_BACK:
@@ -331,7 +209,9 @@
                 break;
             default:
                 Start();
-=======
+        }
+    }
+
     bool Session::ParseBody() {
         DARWIN_LOGGER;
         try {
@@ -357,17 +237,6 @@
         json.Accept(writer);
 
         return std::string(buffer.GetString());
-    }
-
-    void Session::SendCallback(const boost::system::error_code& e,
-                               std::size_t size __attribute__((unused))) {
-        DARWIN_LOGGER;
-
-        if (e) {
-            DARWIN_LOG_ERROR("Session::SendCallback:: " + e.message());
-            _manager.Stop(shared_from_this());
->>>>>>> 70f24c44
-        }
     }
 
     bool Session::SendToClient() noexcept {
@@ -408,11 +277,11 @@
         }
 
         packet->type = DARWIN_PACKET_FILTER;
-        packet->response = header.response;
+        packet->response = _header.response;
         packet->certitude_size = certitude_size;
         packet->filter_code = GetFilterCode();
         packet->body_size = 0;
-        memcpy(packet->evt_id, header.evt_id, 16);
+        memcpy(packet->evt_id, _header.evt_id, 16);
 
         boost::asio::async_write(_socket,
                                 boost::asio::buffer(packet, packet_size),
@@ -496,11 +365,11 @@
         }
 
         packet->type = DARWIN_PACKET_FILTER;
-        packet->response = header.response == DARWIN_RESPONSE_SEND_BOTH ? DARWIN_RESPONSE_SEND_DARWIN : header.response;
+        packet->response = _header.response == DARWIN_RESPONSE_SEND_BOTH ? DARWIN_RESPONSE_SEND_DARWIN : _header.response;
         packet->certitude_size = certitude_size;
         packet->filter_code = GetFilterCode();
         packet->body_size = data.size();
-        memcpy(packet->evt_id, header.evt_id, 16);
+        memcpy(packet->evt_id, _header.evt_id, 16);
 
         DARWIN_LOG_DEBUG("Session:: SendToFilter:: Sending header + data");
         boost::asio::async_write(_filter_socket,
@@ -537,7 +406,7 @@
             _connected = false;
         }
 
-        if(header.response == DARWIN_RESPONSE_SEND_BOTH) {
+        if(_header.response == DARWIN_RESPONSE_SEND_BOTH) {
             this->SendToClient();
         }
         else {
