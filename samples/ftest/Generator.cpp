/// \file     Generator.cpp
/// \authors  Hugo Soszynski
/// \version  1.0
/// \date     11/12/2019
/// \license  GPLv3
/// \brief    Copyright (c) 2019 Advens. All rights reserved.

#include <fstream>
#include <string>

#include "../../toolkit/lru_cache.hpp"
#include "base/Logger.hpp"
#include "Generator.hpp"
#include "TestTask.hpp"
#include "tsl/hopscotch_map.h"
#include "tsl/hopscotch_set.h"


bool Generator::LoadConfig(const rapidjson::Document &configuration) {
    DARWIN_LOGGER;
    DARWIN_LOG_DEBUG("Test:: Generator:: Loading Configuration...");

<<<<<<< HEAD
    if (configuration.HasMember("fail_config"))
        return false;
=======
    std::string redis_socket_path;

    if(configuration.HasMember("redis_socket_path")) {
        if (configuration["redis_socket_path"].IsString()) {
            redis_socket_path = configuration["redis_socket_path"].GetString();

            if (configuration.HasMember("redis_list_name")){
                if (configuration["redis_list_name"].IsString()) {
                    _redis_list_name = configuration["redis_list_name"].GetString();
                    DARWIN_LOG_INFO("Test:: Generator:: 'redis_list_name' set to " + _redis_list_name);
                }
            }

            if (configuration.HasMember("redis_channel_name")){
                if (configuration["redis_channel_name"].IsString()) {
                    _redis_channel_name = configuration["redis_channel_name"].GetString();
                    DARWIN_LOG_INFO("Test:: Generator:: 'redis_channel_name' set to " + _redis_channel_name);
                }
            }

            if(not ConfigRedis(redis_socket_path)){
                DARWIN_LOG_WARNING("Test:: Generator:: Error when configuring REDIS");
                return true;
            }
        }
        else {
            DARWIN_LOG_WARNING("Test:: Generator:: 'redis_socket_path' needs to be a string, ignoring");
        }
    }
>>>>>>> aa178d17

    return true;
}

bool Generator::ConfigRedis(std::string redis_socket_path) {
    DARWIN_LOGGER;
    DARWIN_LOG_DEBUG("Test:: Generator:: Redis configuration...");

    darwin::toolkit::RedisManager& redis = darwin::toolkit::RedisManager::GetInstance();
    // Done in AlertManager before arriving here, but will allow better transition from redis singleton
    redis.SetUnixConnection(redis_socket_path);
    return redis.FindAndConnect();
}

darwin::session_ptr_t
Generator::CreateTask(boost::asio::local::stream_protocol::socket& socket,
                      darwin::Manager& manager) noexcept {
    return std::static_pointer_cast<darwin::Session>(
            std::make_shared<TestTask>(socket, manager, _cache, _cache_mutex, _redis_list_name, _redis_channel_name));
}<|MERGE_RESOLUTION|>--- conflicted
+++ resolved
@@ -19,13 +19,10 @@
 bool Generator::LoadConfig(const rapidjson::Document &configuration) {
     DARWIN_LOGGER;
     DARWIN_LOG_DEBUG("Test:: Generator:: Loading Configuration...");
+    std::string redis_socket_path;
 
-<<<<<<< HEAD
     if (configuration.HasMember("fail_config"))
         return false;
-=======
-    std::string redis_socket_path;
-
     if(configuration.HasMember("redis_socket_path")) {
         if (configuration["redis_socket_path"].IsString()) {
             redis_socket_path = configuration["redis_socket_path"].GetString();
@@ -53,7 +50,6 @@
             DARWIN_LOG_WARNING("Test:: Generator:: 'redis_socket_path' needs to be a string, ignoring");
         }
     }
->>>>>>> aa178d17
 
     return true;
 }
