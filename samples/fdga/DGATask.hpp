--- conflicted
+++ resolved
@@ -72,12 +72,6 @@
     boost::char_separator<char> _separator {" ());,:-~?!{}/[]"};
     std::shared_ptr<tensorflow::Session> _session = nullptr; // The tensorflow session to use
     std::map<std::string, unsigned int> _token_map; // The token map to help classifying domains
-<<<<<<< HEAD
-    std::vector<std::string> _domains; // The domains to check
-    std::string _current_domain; // The current domain being checked
     faup_options_t *_faup_options = nullptr;
-=======
     std::string _domain; // The current domain to check
-    faup_handler_t *_faup_handler = nullptr; // used to extract the public suffix
->>>>>>> 70f24c44
 };