/// \file     DGATask.cpp
/// \authors  gcatto
/// \version  1.0
/// \date     30/01/19
/// \license  GPLv3
/// \brief    Copyright (c) 2018 Advens. All rights reserved.

#include <boost/algorithm/string.hpp>
#include <boost/algorithm/string/split.hpp>
#include <boost/tokenizer.hpp>
#include <faup/decode.h>
#include <faup/output.h>
#include <string>
#include <thread>

#include "../../toolkit/lru_cache.hpp"
#include "../../toolkit/Validators.hpp"
#include "../../toolkit/xxhash.h"
#include "../../toolkit/xxhash.hpp"
#include "../toolkit/rapidjson/document.h"
#include "DGATask.hpp"
#include "ASession.hpp"
#include "Logger.hpp"
#include "Stats.hpp"
<<<<<<< HEAD
#include "tensorflow/core/framework/tensor.h"
=======
#include "protocol.h"
>>>>>>> 9cf79bdc
#include "AlertManager.hpp"

DGATask::DGATask(std::shared_ptr<boost::compute::detail::lru_cache<xxh::hash64_t, unsigned int>> cache,
                 std::mutex& cache_mutex,
<<<<<<< HEAD
                 darwin::session_ptr_t s,
                 darwin::DarwinPacket& packet,
                 std::shared_ptr<tensorflow::Session> &session,
                 faup_options_t *faup_options,
                 std::map<std::string, unsigned int> &token_map,
                 const unsigned int max_tokens)
        : ATask(DARWIN_FILTER_NAME, cache, cache_mutex, s, packet), _max_tokens{max_tokens}, _session{session}, _token_map{token_map},
          _faup_options(faup_options) {
=======
                 DarwinTfLiteInterpreterFactory& interpreter_factory,
                 faup_options_t *faup_options,
                 std::map<std::string, unsigned int> &token_map,
                 const unsigned int max_tokens)
        : Session{"dga", socket, manager, cache, cache_mutex}, _interpreter_factory{interpreter_factory}, _faup_options{faup_options}, _token_map{token_map}, _max_tokens{max_tokens} {
>>>>>>> 9cf79bdc
    _is_cache = _cache != nullptr;
}

xxh::hash64_t DGATask::GenerateHash() {
    return xxh::xxhash<64>(_domain);
}

long DGATask::GetFilterCode() noexcept {
    return DARWIN_FILTER_DGA;
}

void DGATask::operator()() {
    DARWIN_LOGGER;
    bool is_log = _s->GetOutputType() == darwin::config::output_type::LOG;
    auto logs = _packet.GetMutableLogs();
    // Should not fail, as the Session body parser MUST check for validity !
    rapidjson::GenericArray<false, rapidjson::Value> array = _body.GetArray();
<<<<<<< HEAD
=======
    std::shared_ptr<tflite::Interpreter> interpreter = _interpreter_factory.GetInterpreter();
    if(! interpreter) {
        // Error in the configuration stage, cannot happen in the actual workflow, the program will kill itself, 
        // see DarwinTfLiteInterpreterFactory::GetInterpreter for more information
        DARWIN_LOG_ERROR("DGATask:: TFLite Interpreter is null, the filter cannot process data");
        STAT_PARSE_ERROR_INC;
        _certitudes.push_back(DARWIN_ERROR_RETURN);
        return;
    }
>>>>>>> 9cf79bdc
    for (rapidjson::Value &value : array) {
        STAT_INPUT_INC;
        SetStartingTime();
        // We have a generic hash function, which takes no arguments as these can be of very different types depending
        // on the nature of the filter
        // So instead, we set an attribute corresponding to the current domain being processed, to compute the hash
        // accordingly

        if(ParseLine(value)) {
            unsigned int certitude;
            xxh::hash64_t hash;

            if (_is_cache) {
                hash = GenerateHash();

                if (GetCacheResult(hash, certitude)) {
                    if (certitude >= _threshold and certitude < DARWIN_ERROR_RETURN){
                        STAT_MATCH_INC;
                        DARWIN_ALERT_MANAGER.Alert(_domain, certitude, _packet.Evt_idToString());
                        if (is_log) {
                            std::string alert_log = R"({"evt_id": ")" + _packet.Evt_idToString() + R"(", "time": ")" + darwin::time_utils::GetTime() +
                                    R"(", "filter": ")" + GetFilterName() + "\", \"domain\": \""+ _domain + "\", \"dga_prob\": " + std::to_string(certitude) + "}";
                            logs += alert_log + '\n';
                        }
                    }
                    _packet.AddCertitude(certitude);
                    DARWIN_LOG_DEBUG("DGATask:: processed entry in "
                                    + std::to_string(GetDurationMs()) + "ms, certitude: " + std::to_string(certitude));
                    continue;
                }
            }

            certitude = Predict(interpreter);
            if (certitude >= _threshold and certitude < DARWIN_ERROR_RETURN){
                STAT_MATCH_INC;
                DARWIN_ALERT_MANAGER.Alert(_domain, certitude, _packet.Evt_idToString());
                if (is_log) {
                    std::string alert_log = R"({"evt_id": ")" + _packet.Evt_idToString() + R"(", "time": ")" + darwin::time_utils::GetTime() +
                                    R"(", "filter": ")" + GetFilterName() + "\", \"domain\": \""+ _domain + "\", \"dga_prob\": " + std::to_string(certitude) + "}";
                    logs += alert_log + '\n';
                }
            }
            _packet.AddCertitude(certitude);
            if (_is_cache) {
                SaveToCache(hash, certitude);
            }
            DARWIN_LOG_DEBUG("DGATask:: processed entry in "
                            + std::to_string(GetDurationMs()) + "ms, certitude: " + std::to_string(certitude));
        }
        else {
            STAT_PARSE_ERROR_INC;
            _packet.AddCertitude(DARWIN_ERROR_RETURN);
        }

    }
}

DGATask::~DGATask() = default;

bool DGATask::ExtractRegisteredDomain(std::string &to_predict) {
    DARWIN_LOGGER;
    DARWIN_LOG_DEBUG("ExtractRegisteredDomain:: Analyzing domain '" + _domain + "'");

    bool is_domain_valid = darwin::validator::IsDomainValid(_domain);

    if (!is_domain_valid) return false;

    faup_handler_t* fh = faup_init(_faup_options);

    try {
        faup_decode(fh, _domain.c_str(), _domain.size());

        std::string tld = _domain.substr(
                faup_get_tld_pos(fh),
                faup_get_tld_size(fh)
        );

        if (tld == "yu" || tld == "za") {
            DARWIN_LOG_DEBUG("ExtractRegisteredDomain::TLD found is '" + tld + "', returning false");
            faup_terminate(fh);
            return false;
        }

        DARWIN_LOG_DEBUG("ExtractRegisteredDomain:: TLD found is '" + tld + "'");

        std::string registered_domain = _domain.substr(
                faup_get_domain_without_tld_pos(fh),
                faup_get_domain_without_tld_size(fh)
        );

        DARWIN_LOG_DEBUG("ExtractRegisteredDomain:: Registered domain found is '" + registered_domain + "'");

        to_predict = registered_domain + "." + tld;

    } catch (const std::out_of_range& exception) {
        DARWIN_LOG_INFO("ExtractRegisteredDomain:: domain appears to be invalid: '" + _domain + "'");
        faup_terminate(fh);
        return false;

    } catch (const std::exception& exception) {
        DARWIN_LOG_ERROR("ExtractRegisteredDomain:: Unexpected error with domain '" + _domain + "': '" +
                         exception.what() + "'");
        faup_terminate(fh);
        return false;
    } catch (...) {
        DARWIN_LOG_ERROR("ExtractRegisteredDomain:: Unknown error with domain '" + _domain + "'");
        faup_terminate(fh);
        return false;
    }
    faup_terminate(fh);
    return true;
}

void DGATask::DomainTokenizer(std::vector<std::size_t> &domain_tokens, const std::string &to_predict) {
    DARWIN_LOGGER;
    boost::tokenizer<boost::char_separator<char>> tokens(to_predict, _separator);
    std::map<unsigned int, unsigned int> tmp_domain_tokens;
    std::size_t size = 0;

    for (const auto &c_character : to_predict) {
        auto character = std::string(1, c_character);
        auto it = _token_map.find(character);

        // token is not in our dictionary
        if (it == _token_map.end()) {
            DARWIN_LOG_DEBUG("DomainTokenizer:: No token has been found for the character '" + character + "'");
            continue;
        }

        tmp_domain_tokens[size++] = it->second;
    }

    std::size_t index = _max_tokens - size;

    for (size = index; size < _max_tokens; ++size) {
        domain_tokens[size] = tmp_domain_tokens[size - index];
    }
}

unsigned int DGATask::Predict(std::shared_ptr<tflite::Interpreter> interpreter) {
    std::string to_predict;

    if (!ExtractRegisteredDomain(to_predict)) {
        return DARWIN_ERROR_RETURN;
    }

    DARWIN_LOGGER;
    DARWIN_LOG_DEBUG("Predict:: Classifying '" + to_predict + "'...");

    std::vector<std::size_t> domain_tokens(_max_tokens, 0);
    DomainTokenizer(domain_tokens, to_predict);

    TfLiteStatus status = interpreter->AllocateTensors();

    if(status != TfLiteStatus::kTfLiteOk) {
        DARWIN_LOG_ERROR("DGATask::Predict:: Tflite Error while allocating tensors : " + std::to_string(static_cast<int>(status)));
        return DARWIN_ERROR_RETURN;
    }

    float* input_tensor_mapped = interpreter->typed_input_tensor<float>(0);
    size_t index = 0;
    for (const auto &domain_token : domain_tokens) {
        input_tensor_mapped[index++] = domain_token;
    }

    status = interpreter->Invoke();
    if(status != TfLiteStatus::kTfLiteOk) {
        DARWIN_LOG_ERROR("DGATask::Predict:: Tflite Error while predicting : " + std::to_string(static_cast<int>(status)));
        return DARWIN_ERROR_RETURN;
    }
    
    float* output_tensor = interpreter->typed_output_tensor<float>(0);

    unsigned int certitude = round(output_tensor[0] * 100);
    DARWIN_LOG_DEBUG("Predict:: DGA score obtained: " + std::to_string(certitude));

    return certitude;
}

bool DGATask::ParseLine(rapidjson::Value &line) {
    DARWIN_LOGGER;

    if(not line.IsArray()) {
        DARWIN_LOG_ERROR("DGATask:: ParseBody: The input line is not an array");
        return false;
    }

    _domain.clear();
    auto values = line.GetArray();

    if (values.Size() != 1) {
        DARWIN_LOG_ERROR("DGATask:: ParseLine: You must provide only the domain name in the list");
        return false;
    }

    if (!values[0].IsString()) {
        DARWIN_LOG_ERROR("DGATask:: ParseLine: The domain sent must be a string");
        return false;
    }

    _domain = values[0].GetString();
    DARWIN_LOG_DEBUG("DGATask:: ParseLine: Parsed element: " + _domain);

    return true;
}<|MERGE_RESOLUTION|>--- conflicted
+++ resolved
@@ -22,31 +22,18 @@
 #include "ASession.hpp"
 #include "Logger.hpp"
 #include "Stats.hpp"
-<<<<<<< HEAD
-#include "tensorflow/core/framework/tensor.h"
-=======
-#include "protocol.h"
->>>>>>> 9cf79bdc
 #include "AlertManager.hpp"
 
 DGATask::DGATask(std::shared_ptr<boost::compute::detail::lru_cache<xxh::hash64_t, unsigned int>> cache,
                  std::mutex& cache_mutex,
-<<<<<<< HEAD
                  darwin::session_ptr_t s,
                  darwin::DarwinPacket& packet,
-                 std::shared_ptr<tensorflow::Session> &session,
-                 faup_options_t *faup_options,
-                 std::map<std::string, unsigned int> &token_map,
-                 const unsigned int max_tokens)
-        : ATask(DARWIN_FILTER_NAME, cache, cache_mutex, s, packet), _max_tokens{max_tokens}, _session{session}, _token_map{token_map},
-          _faup_options(faup_options) {
-=======
                  DarwinTfLiteInterpreterFactory& interpreter_factory,
                  faup_options_t *faup_options,
                  std::map<std::string, unsigned int> &token_map,
                  const unsigned int max_tokens)
-        : Session{"dga", socket, manager, cache, cache_mutex}, _interpreter_factory{interpreter_factory}, _faup_options{faup_options}, _token_map{token_map}, _max_tokens{max_tokens} {
->>>>>>> 9cf79bdc
+        : ATask(DARWIN_FILTER_NAME, cache, cache_mutex, s, packet), _interpreter_factory{interpreter_factory}, _faup_options{faup_options},
+        _token_map{token_map}, _max_tokens{max_tokens} {
     _is_cache = _cache != nullptr;
 }
 
@@ -64,18 +51,15 @@
     auto logs = _packet.GetMutableLogs();
     // Should not fail, as the Session body parser MUST check for validity !
     rapidjson::GenericArray<false, rapidjson::Value> array = _body.GetArray();
-<<<<<<< HEAD
-=======
     std::shared_ptr<tflite::Interpreter> interpreter = _interpreter_factory.GetInterpreter();
     if(! interpreter) {
         // Error in the configuration stage, cannot happen in the actual workflow, the program will kill itself, 
         // see DarwinTfLiteInterpreterFactory::GetInterpreter for more information
         DARWIN_LOG_ERROR("DGATask:: TFLite Interpreter is null, the filter cannot process data");
         STAT_PARSE_ERROR_INC;
-        _certitudes.push_back(DARWIN_ERROR_RETURN);
+        _packet.AddCertitude(DARWIN_ERROR_RETURN);
         return;
     }
->>>>>>> 9cf79bdc
     for (rapidjson::Value &value : array) {
         STAT_INPUT_INC;
         SetStartingTime();
