/// \file     SessionTask.hpp
/// \authors  jjourdin
/// \version  1.0
/// \date     30/08/18
/// \license  GPLv3
/// \brief    Copyright (c) 2018 Advens. All rights reserved.

#pragma once

extern "C" {
#include <hiredis/hiredis.h>
#include <openssl/sha.h>
}

#include <iostream>
#include <mutex>
#include <string>
#include <thread>
#include <vector>
#include <any>

#include "protocol.h"
#include "Session.hpp"
#include "../../toolkit/lru_cache.hpp"
#include "../../toolkit/RedisManager.hpp"


#define DARWIN_FILTER_SESSION 0x73657373


// To create a usable task method you MUST inherit from darwin::thread::Task publicly.
// The code bellow show all what's necessary to have a working task.
// For more information about Tasks, please refer to the class definition.

class SessionTask : public darwin::Session {
public:
    explicit SessionTask(boost::asio::local::stream_protocol::socket& socket,
                         darwin::Manager& manager,
                         std::shared_ptr<boost::compute::detail::lru_cache<xxh::hash64_t, unsigned int>> cache,
                         std::mutex& cache_mutex);
    ~SessionTask() override = default;


public:
    // You need to override the functor to compile and be executed by the thread
    void operator()() override;

    // The maximum length of the session key (SHA-256 = 64 chars)
    static constexpr unsigned int TOKEN_SIZE = (2*SHA256_DIGEST_LENGTH);

protected:
    /// Return filter code
    long GetFilterCode() noexcept override;

private:
    /// Read header from the session and
    /// call the method appropriate to the data type received.
    ///
    /// \return true on success, false otherwise.
    bool ReadFromSession(const std::string &token, const std::vector<std::string> &repo_ids) noexcept;

    /// Read a session number (from Cookie or HTTP header) from the session and
    /// perform a redis lookup.
    ///
    /// \return true on success, false otherwise.
    unsigned int REDISLookup(const std::string &token, const std::vector<std::string> &repo_ids) noexcept;

    /// Concatenates our repository IDs into a string, separated with spaces.
    ///
    /// \return The concatenated string.
    std::string JoinRepoIDs(const std::vector<std::string> &repo_ids);

    /// Parse a line of the body.
    bool ParseLine(rapidjson::Value &line) final;

private:
    // Session_status in Redis
<<<<<<< HEAD
    std::string _current_token; // The token to check
    std::vector<std::string> _tokens;
    std::vector<std::string> _current_repo_ids; // The associated repository IDs to check
    std::vector<std::vector<std::string>> _repo_ids_list;
=======
    std::string _token; // The token to check
    std::vector<std::string> _repo_ids; // The associated repository IDs to check
    std::shared_ptr<darwin::toolkit::RedisManager> _redis_manager = nullptr;
>>>>>>> 70f24c44
};<|MERGE_RESOLUTION|>--- conflicted
+++ resolved
@@ -75,14 +75,6 @@
 
 private:
     // Session_status in Redis
-<<<<<<< HEAD
-    std::string _current_token; // The token to check
-    std::vector<std::string> _tokens;
-    std::vector<std::string> _current_repo_ids; // The associated repository IDs to check
-    std::vector<std::vector<std::string>> _repo_ids_list;
-=======
     std::string _token; // The token to check
     std::vector<std::string> _repo_ids; // The associated repository IDs to check
-    std::shared_ptr<darwin::toolkit::RedisManager> _redis_manager = nullptr;
->>>>>>> 70f24c44
 };