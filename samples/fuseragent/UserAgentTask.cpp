/// \file     UserAgentTask.cpp
/// \authors  gcatto
/// \version  1.0
/// \date     16/01/19
/// \license  GPLv3
/// \brief    Copyright (c) 2018 Advens. All rights reserved.

#include <boost/tokenizer.hpp>
#include <cmath>
#include <protocol.h>
#include <string.h>
#include <thread>

#include "../../toolkit/lru_cache.hpp"
#include "../../toolkit/xxhash.h"
#include "../../toolkit/xxhash.hpp"
#include "../toolkit/rapidjson/document.h"
#include "Logger.hpp"
#include "protocol.h"
#include "tensorflow/core/framework/tensor.h"
#include "UserAgentTask.hpp"

const std::vector<std::string> UserAgentTask::USER_AGENT_CLASSES({"Desktop", "Tool", "Libraries", "Good bot", "Bad bot", "Mail", "IOT", "Mobile"});

UserAgentTask::UserAgentTask(boost::asio::local::stream_protocol::socket& socket,
                             darwin::Manager& manager,
                             std::shared_ptr<boost::compute::detail::lru_cache<xxh::hash64_t, unsigned int>> cache,
                             std::mutex& cache_mutex,
                             std::shared_ptr<tensorflow::Session> &session,
                             std::map<std::string, unsigned int> &token_map,
                             const unsigned int max_tokens)
        : Session{"user_agent", socket, manager, cache, cache_mutex}, _session{session}, _max_tokens{max_tokens}, _token_map{token_map} {
    _is_cache = _cache != nullptr;
}


xxh::hash64_t UserAgentTask::GenerateHash() {
    return xxh::xxhash<64>(_current_user_agent);
}

long UserAgentTask::GetFilterCode() noexcept {
    return DARWIN_FILTER_USER_AGENT;
}

void UserAgentTask::operator()() {
    DARWIN_LOGGER;
    bool is_log = GetOutputType() == darwin::config::output_type::LOG;

    for (const std::string &user_agent : _user_agents) {
        SetStartingTime();
        // We have a generic hash function, which takes no arguments as these can be of very different types depending
        // on the nature of the filter
        // So instead, we set an attribute corresponding to the current user agent being processed, to compute the hash
        // accordingly
        _current_user_agent = user_agent;
        unsigned int certitude;
        xxh::hash64_t hash;

        if (_is_cache) {
            hash = GenerateHash();

            if (GetCacheResult(hash, certitude)) {
                if (is_log && (certitude>=_threshold)){
                    _logs += R"({"evt_id": ")" + Evt_idToString() + R"(", "time": ")" + darwin::time_utils::GetTime() +
                            R"(", "filter": ")" + GetFilterName() + "\", \"user_agent\": \"" + user_agent + "\", \"ua_classification\": " + std::to_string(certitude) + "}\n";
                }
                _certitudes.push_back(certitude);
                DARWIN_LOG_DEBUG("UserAgentTask:: processed entry in "
                                 + std::to_string(GetDurationMs()) + "ms, certitude: " + std::to_string(certitude));
                continue;
            }
        }

        certitude = Predict(user_agent);
        if (is_log && (certitude>=_threshold)){
            _logs += R"({"evt_id": ")" + Evt_idToString() + R"(", "time": ")" + darwin::time_utils::GetTime() +
                            R"(", "filter": ")" + GetFilterName() + "\", \"user_agent\": \"" + user_agent + "\", \"ua_classification\": " + std::to_string(certitude) + "}\n";
        }
        _certitudes.push_back(certitude);

        if (_is_cache) {
            SaveToCache(hash, certitude);
        }
        DARWIN_LOG_DEBUG("UserAgentTask:: processed entry in "
                         + std::to_string(GetDurationMs()) + "ms, certitude: " + std::to_string(certitude));
    }

    _user_agents = std::vector<std::string>();
}

UserAgentTask::~UserAgentTask() = default;

void UserAgentTask::UserAgentTokenizer(const std::string &user_agent, std::vector<std::size_t> &ua_tokens) {
    DARWIN_LOGGER;
    boost::tokenizer<boost::char_separator<char>> tokens(user_agent, _separator);
    std::map<unsigned int, unsigned int> tmp_ua_tokens;
    std::size_t size = 0;

    for (const auto& token : tokens) {
        auto it = _token_map.find(token);

        // token is not in our dictionary
        if (it == _token_map.end()) {
            it = _token_map.find("UNK");

            // "UNK" token is not in the dictionary: this should NEVER happen!
            if (it == _token_map.end()) {
                DARWIN_LOG_ERROR("UserAgentTokenizer:: Error: Invalid dictionary file: \"UNK\" token not found!");
                continue;
            }
        }

        tmp_ua_tokens[size++] = it->second;
    }

    std::size_t index = _max_tokens - size;

    for (size = index; size < _max_tokens; ++size) {
        ua_tokens[size] = tmp_ua_tokens[size - index];
    }
}

unsigned int UserAgentTask::Predict(const std::string &user_agent) {
    DARWIN_LOGGER;

    std::vector<std::size_t> ua_tokens(_max_tokens, 0);
    UserAgentTokenizer(user_agent, ua_tokens);

    tensorflow::Tensor input_tensor(tensorflow::DT_FLOAT, tensorflow::TensorShape({1, _max_tokens}));
    auto input_tensor_mapped = input_tensor.tensor<float, 2>();
    std::size_t index = 0;

    for (const auto &ua_token : ua_tokens) {
        input_tensor_mapped(index++) = ua_token;
    }

    std::vector<tensorflow::Tensor> output_tensors;

<<<<<<< HEAD
    try {
        tensorflow::Status run_status = _session->Run({{"embedding_4_input", input_tensor}},
                                                    {"output_node0"},
                                                    {},
                                                    &output_tensors);

        if (!run_status.ok()) {
            DARWIN_LOG_ERROR("Predict:: Error: Running model failed: " + run_status.ToString());
            return 101;
        }
    }
    catch(const std::exception& e)
    {
        DARWIN_LOG_ERROR("Predict:: Error: Running model exception: " + std::string(e.what()));
        return 101;
=======
    tensorflow::Status run_status = _session->Run({{"embedding_4_input", input_tensor}},
                                                  {"output_node0"},
                                                  {},
                                                  &output_tensors);

    if (!run_status.ok()) {
        DARWIN_LOG_ERROR("Predict:: Error: Running model failed: " + run_status.ToString());
        return DARWIN_ERROR_RETURN;
>>>>>>> 70f24c44
    }


    std::map<std::string, float> result;
    index = 0;

    for (const auto &ua_type : USER_AGENT_CLASSES) {
        result[ua_type] = output_tensors[0].tensor<float, 2>()(index++);
    }

    DARWIN_LOG_DEBUG("Predict:: Results:");

    unsigned int certitude = 0;

    for (auto it = result.begin(); it != result.end(); ++it) {
        DARWIN_LOG_DEBUG("Predict:: \"" + it->first + "\": " + std::to_string(it->second));

        if (it->first == "Bad bot") {
            certitude = (unsigned int)round((double)it->second * 100);
            break;
        }
    }

    return certitude;
}

bool UserAgentTask::ParseBody() {
    DARWIN_LOGGER;
    DARWIN_LOG_DEBUG("UserAgentTask:: ParseBody: " + body);

    try {
        rapidjson::Document document;
        document.Parse(body.c_str());

        if (!document.IsArray()) {
            DARWIN_LOG_ERROR("UserAgentTask:: ParseBody: You must provide a list");
            return false;
        }

        auto values = document.GetArray();

        if (values.Size() <= 0) {
            DARWIN_LOG_ERROR("UserAgentTask:: ParseBody: The list provided is empty");
            return false;
        }

        for (auto &request : values) {
            if (!request.IsArray()) {
                DARWIN_LOG_ERROR("UserAgentTask:: ParseBody: For each request, you must provide a list");
                return false;
            }

            auto items = request.GetArray();

            if (items.Size() != 1) {
                DARWIN_LOG_ERROR(
                        "UserAgentTask:: ParseBody: You must provide exactly one argument per request: the user agent"
                );

                return false;
            }

            if (!items[0].IsString()) {
                DARWIN_LOG_ERROR("UserAgentTask:: ParseBody: The user agent sent must be a string");
                return false;
            }

            std::string user_agent = items[0].GetString();
            _user_agents.push_back(user_agent);
            DARWIN_LOG_DEBUG("UserAgentTask:: ParseBody: Parsed element: " + user_agent);
        }
    } catch (...) {
        DARWIN_LOG_CRITICAL("UserAgentTask:: ParseBody: Unknown Error");
        return false;
    }

    return true;
}<|MERGE_RESOLUTION|>--- conflicted
+++ resolved
@@ -136,7 +136,6 @@
 
     std::vector<tensorflow::Tensor> output_tensors;
 
-<<<<<<< HEAD
     try {
         tensorflow::Status run_status = _session->Run({{"embedding_4_input", input_tensor}},
                                                     {"output_node0"},
@@ -145,23 +144,13 @@
 
         if (!run_status.ok()) {
             DARWIN_LOG_ERROR("Predict:: Error: Running model failed: " + run_status.ToString());
-            return 101;
+            return DARWIN_ERROR_RETURN;
         }
     }
     catch(const std::exception& e)
     {
         DARWIN_LOG_ERROR("Predict:: Error: Running model exception: " + std::string(e.what()));
-        return 101;
-=======
-    tensorflow::Status run_status = _session->Run({{"embedding_4_input", input_tensor}},
-                                                  {"output_node0"},
-                                                  {},
-                                                  &output_tensors);
-
-    if (!run_status.ok()) {
-        DARWIN_LOG_ERROR("Predict:: Error: Running model failed: " + run_status.ToString());
         return DARWIN_ERROR_RETURN;
->>>>>>> 70f24c44
     }
 
 
