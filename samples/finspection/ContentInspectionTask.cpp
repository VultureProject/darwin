--- conflicted
+++ resolved
@@ -86,8 +86,8 @@
                 yaraMeta.Accept(writer);
 
                 certitude = 100;
-<<<<<<< HEAD
                 if (certitude >= _threshold and certitude < DARWIN_ERROR_RETURN){
+                    STAT_MATCH_INC;
                     std::string alert_log = R"({"evt_id": ")" + Evt_idToString() + R"(", "time": ")" + darwin::time_utils::GetTime() +
                              R"(", "filter": ")" + GetFilterName() + R"(", "certitude": )" + std::to_string(certitude) + R"(, "yara_match": )" +
                              std::string(buffer.GetString()) +
@@ -95,14 +95,6 @@
                     DARWIN_RAISE_ALERT(alert_log);
                     if (is_log) {
                         _logs += alert_log + "\n";
-=======
-                if(certitude >= _threshold) {
-                    STAT_MATCH_INC;
-                    if(is_log) {
-                        _logs += R"({"evt_id": ")" + Evt_idToString() + R"(", "time": ")" + darwin::time_utils::GetTime() +
-                             R"(", "filter": ")" + GetFilterName() + R"(", "certitude": )" + std::to_string(certitude) + R"(, "yara_match": )" +
-                             std::string(buffer.GetString()) + "}\n";
->>>>>>> d0c53dc3
                     }
                 }
             }
