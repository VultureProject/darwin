/// \file     AnomalyThreadManager.cpp
/// \authors  nsanti
/// \version  1.0
/// \date     01/07/19
/// \license  GPLv3
/// \brief    Copyright (c) 2018 Advens. All rights reserved.

#include <string>
#include <thread>
#include <vector>

#include "../../toolkit/RedisManager.hpp"
#include "TAnomalyThreadManager.hpp"
#include "Logger.hpp"
#include "Stats.hpp"
#include "Time.hpp"
#include "protocol.h"
#include "AlertManager.hpp"

AnomalyThreadManager::AnomalyThreadManager(std::string& redis_internal,
                                            std::shared_ptr<darwin::toolkit::FileManager> log_file,
                                            std::string& redis_alerts_channel,
                                            std::string& redis_alerts_list)
        : _log_file{log_file},
        _redis_internal(redis_internal),
        _redis_alerts_channel(redis_alerts_channel),
        _redis_alerts_list(redis_alerts_list){
            if(not _redis_alerts_list.empty() or not _redis_alerts_channel.empty()) {
                _is_log_redis = true;
            }

            if(_log_file != nullptr) {
                _is_log_file = true;
            }
        }

bool AnomalyThreadManager::Main(){
    DARWIN_LOGGER;
    DARWIN_LOG_DEBUG("AnomalyThread::ThreadMain:: Begin");

    long long int len = 0;
    std::vector<std::string> logs;

    len = REDISListLen();

    if (len>=0 && len<MIN_LOGS_LINES){
        DARWIN_LOG_DEBUG("AnomalyThread::ThreadMain:: Not enough log in Redis, wait for more");
        return true;
    } else if (len<0 || !REDISPopLogs(len, logs)){
        DARWIN_LOG_ERROR("AnomalyThread::ThreadMain:: Error when querying Redis, stopping the thread");
        return false;
    } else{
        PreProcess(logs);
        if (_matrix.n_cols<10){
            DARWIN_LOG_DEBUG("AnomalyThread::ThreadMain:: Not enough log in Redis, wait for more");
            REDISReinsertLogs(logs);
            _matrix.reset();
        }else{
            Detection();
        }
    }

    return true;
}

void AnomalyThreadManager::Detection(){
    DARWIN_LOGGER;
    DARWIN_LOG_DEBUG("AnomalyThread::Detection:: Start detection ...");
    double epsilon = 100;
    const size_t newDataDimension = 2, sizePoint = 5;

    arma::Mat<size_t> neighbors;
    arma::Row<size_t> assignments;
    arma::uvec index_anomalies, index_no_anomalies;
    arma::mat anomalies, no_anomalies, distances, alerts;

    mlpack::pca::PCA<> pcaa;
    mlpack::dbscan::DBSCAN<> db(epsilon, sizePoint);

    alerts = _matrix;

    // reduce matrix' dimension from 5 to 2
    pcaa.Apply(_matrix, newDataDimension);
    db.Cluster(_matrix, assignments);

    no_anomalies = _matrix;
    anomalies    = _matrix;

    index_anomalies = arma::find(assignments == SIZE_MAX); // index of noises find by the clustering in the _matrix
    if (index_anomalies.is_empty()){
        DARWIN_LOG_DEBUG("AnomalyThread::Detection:: No anomalies found");
        return;
    }
    no_anomalies.shed_cols(index_anomalies); // suppress noisy columns, keep only normals data
    index_no_anomalies = arma::find(assignments != SIZE_MAX); // index noises find by the clustering in the _matrix
    anomalies.shed_cols(index_no_anomalies); // suppress non noisy-columns, keep only abnormal data

    //calculate distance between an abnormal ip and the nearest normal cluster
    mlpack::neighbor::NeighborSearch<mlpack::neighbor::NearestNeighborSort ,
            mlpack::metric::EuclideanDistance> ns(no_anomalies);
    ns.Search(anomalies, 1, neighbors, distances);

    alerts.shed_cols(index_no_anomalies);
    // add distance to alerts
    alerts.insert_rows(DISTANCE, distances);

<<<<<<< HEAD
=======
    for(unsigned int i = 0; i < index_anomalies.n_rows; i++) {
        STAT_MATCH_INC;
    }

    if(_is_log_file) {
        WriteLogs(index_anomalies, alerts);
    }

    if(_is_log_redis) {
        WriteRedis(index_anomalies, alerts);
    }
    _matrix.reset();
}

bool AnomalyThreadManager::WriteLogs(const arma::uvec index_anomalies, const arma::mat alerts){
    DARWIN_LOGGER;
    DARWIN_LOG_DEBUG("AnomalyThread::WriteAlerts:: Starting writing alerts in logs file...");

>>>>>>> d0c53dc3
    for(unsigned int i=0; i<index_anomalies.n_rows; i++){
        std::string log_line(R"({"time": ")" + darwin::time_utils::GetTime() + R"(", "filter": "tanomaly", )"
                + R"("anomaly": {)"
                + R"("ip": ")" + _ips[index_anomalies(i)] + "\","
                + R"("udp_nb_host": )" + std::to_string(alerts(UDP_NB_HOST, i)) + ","
                + R"("udp_nb_port": )" + std::to_string(alerts(UDP_NB_PORT, i)) + ","
                + R"("tcp_nb_host": )" + std::to_string(alerts(TCP_NB_HOST, i)) + ","
                + R"("tcp_nb_port": )" + std::to_string(alerts(TCP_NB_PORT, i)) + ","
                + R"("icmp_nb_host": )" + std::to_string(alerts(ICMP_NB_HOST, i)) + ","
                + R"("distance": )" + std::to_string(alerts(DISTANCE, i))
                + "}}");
        DARWIN_RAISE_ALERT(log_line);
        if(_is_log_redis) {
            WriteRedis(log_line + '\n');
        }
    }
    _matrix.reset();
}

bool AnomalyThreadManager::WriteRedis(const std::string& log_line){
    DARWIN_LOGGER;
    DARWIN_LOG_DEBUG("AnomalyThread::WriteRedis:: Starting writing alerts in Redis...");
    darwin::toolkit::RedisManager& redis = darwin::toolkit::RedisManager::GetInstance();

    if(not _redis_alerts_list.empty()) {
        DARWIN_LOG_DEBUG("AnomalyThread::WriteRedis:: Writing to Redis list: " + _redis_alerts_list);
        if(redis.Query(std::vector<std::string>{"LPUSH", _redis_alerts_list, log_line}) == REDIS_REPLY_ERROR) {
            DARWIN_LOG_WARNING("AnomalyThreadManager::REDISAddLogs:: Failed to add log in Redis !");
            return false;
        }
    }

    if(not _redis_alerts_channel.empty()) {
        DARWIN_LOG_DEBUG("AnomalyThread::WriteRedis:: Writing to Redis channel" + _redis_alerts_channel);
        if(redis.Query(std::vector<std::string>{"PUBLISH", _redis_alerts_channel, log_line}) == REDIS_REPLY_ERROR) {
            DARWIN_LOG_WARNING("AnomalyThreadManager::REDISAddLogs:: Failed to publish log in Redis !");
            return false;
        }
    }
    return true;
}

void AnomalyThreadManager::PreProcess(std::vector<std::string> logs){
    DARWIN_LOGGER;
    DARWIN_LOG_DEBUG("AnomalyThread::PreProcess:: Starting the pre-process...");

    size_t size, pos, i;
    char delimiter = ';';
    std::array<int, 5> values{};
    std::string ip, protocol, port;

    // data to be pre-processed : {
    //                                  ip1 : [net_src_ip4, udp_nb_host, udp_nb_port, tcp_nb_host, tcp_nb_port, icmp_nb_host],
    //                                  ip2 : [net_src_ip4, udp_nb_host, udp_nb_port, tcp_nb_host, tcp_nb_port, icmp_nb_host],
    //                                  ...
    //                            }
    tsl::hopscotch_map<std::string, std::array<int, 5>> data;
    tsl::hopscotch_map<std::string, tsl::hopscotch_set<std::string>> cache_data;

    for (std::string l: logs){
        // line of log : ip_src;ip_dst;port;(udp|tcp) or  ip_src;ip_dst;(icmp)
        // where udp, tcp and icmp are represented by the ip protocol number
        try{
            size = l.size();

            pos = l.find(delimiter);
            if (pos==std::string::npos){
                DARWIN_LOG_WARNING("AnomalyThread::PreProcess:: Error when parsing a log line, line ignored");
                continue;
            }
            ip = l.substr(0, pos);
            l.erase(0, pos+1);

            pos = l.find_last_of(delimiter);
            if (pos==std::string::npos){
                DARWIN_LOG_WARNING("AnomalyThread::PreProcess:: Error when parsing a log line, line ignored");
                continue;
            }
            protocol = l.substr(pos+1);
            l.erase(pos, size);

            if(protocol=="1"){
                PreProcessLine(ip, protocol, "", cache_data, data);

            }else{
                pos = l.find_last_of(delimiter);
                if (pos==std::string::npos){
                    DARWIN_LOG_WARNING("AnomalyThread::PreProcess:: Error when parsing a log line, line ignored");
                    continue;
                }
                port = l.substr(pos+1, size);
                PreProcessLine(ip, protocol, port, cache_data, data);

            }

        }catch (const std::out_of_range& e){
            DARWIN_LOG_WARNING("AnomalyThread::PreProcess:: Error when parsing a log line, line ignored");
            continue;
        }
    }

    size = data.size();
    // Set the size of the matrix and fill it w/ zeros
    // (see .hpp file to know this matrix's content)
    _matrix.zeros(5, size);

    i = 0;
    for(auto it = data.begin(); it != data.end(); ++it) {
        _ips.emplace_back(it->first);
        values = it.value();
        for(unsigned int j = 0; j<5; j++){
            _matrix(j, i) = values[j];
        }
        i++;
    }
}

void AnomalyThreadManager::PreProcessLine(const std::string& ip, const std::string& protocol, std::string port,
                                          tsl::hopscotch_map<std::string, tsl::hopscotch_set<std::string>> &cache_data,
                                          tsl::hopscotch_map<std::string, std::array<int, 5>>& data){

    tsl::hopscotch_set<std::string>* set;
    if(data.find(ip) != data.end()){

        if (protocol=="1"){
            data[ip][ICMP_NB_HOST] += 1;

        }else if (protocol=="17"){
            data[ip][UDP_NB_HOST] += 1;
            set = &cache_data[ip+":17"];

            if(set->find(port) == set->end()) {
                data[ip][UDP_NB_PORT] += 1;
                set->emplace(port);
            }

        }else if (protocol=="6"){
            data[ip][TCP_NB_HOST] += 1;
            set = &cache_data[ip+":6"];

            if(set->find(port) == set->end()) {
                data[ip][TCP_NB_PORT] += 1;
                set->emplace(port);
            }
        }
        return;
    }


    if (protocol=="1"){
        data.insert({ip, {0,0,0,0,1}});

    }else if (protocol=="17"){
        data.insert({ip, {1,1,0,0,0}});
        cache_data[ip+":17"].emplace(port);

    }else if (protocol=="6"){
        data.insert({ip, {0,0,1,1,0}});
        cache_data[ip+":6"].emplace(port);
    }
}


long long int AnomalyThreadManager::REDISListLen() noexcept {
    DARWIN_LOGGER;
    DARWIN_LOG_DEBUG("AnomalyThread::REDISListLen:: Querying Redis for list size...");

    long long int result;

    darwin::toolkit::RedisManager& redis = darwin::toolkit::RedisManager::GetInstance();

    if(redis.Query(std::vector<std::string>{"SCARD", _redis_internal}, result) != REDIS_REPLY_INTEGER) {
        DARWIN_LOG_ERROR("AnomalyThread::REDISListLen:: Not the expected Redis response");
        return -1;
    }

    return result;
}

bool AnomalyThreadManager::REDISPopLogs(long long int len, std::vector<std::string> &logs) noexcept {
    DARWIN_LOGGER;
    DARWIN_LOG_DEBUG("AnomalyThread::REDISPopLogs:: Querying Redis for logs...");

    std::any result;
    std::vector<std::any> result_vector;

    darwin::toolkit::RedisManager& redis = darwin::toolkit::RedisManager::GetInstance();

    if(redis.Query(std::vector<std::string>{"SPOP", _redis_internal, std::to_string(len)}, result) != REDIS_REPLY_ARRAY) {
        DARWIN_LOG_ERROR("AnomalyThread::REDISPopLogs:: Not the expected Redis response");
        return -1;
    }

    try {
        result_vector = std::any_cast<std::vector<std::any>>(result);
    }
    catch (const std::bad_any_cast&) {}

    DARWIN_LOG_DEBUG("Got " + std::to_string(result_vector.size()) + " entries from Redis");

    for(auto& object : result_vector) {
        try {
            logs.emplace_back(std::any_cast<std::string>(object));
        }
        catch(const std::bad_any_cast&) {}
    }

    return true;
}

bool AnomalyThreadManager::REDISReinsertLogs(std::vector<std::string> &logs) noexcept {
    DARWIN_LOGGER;
    DARWIN_LOG_DEBUG("AnomalyThread::REDISReinsertLogs:: Querying Redis to reinsert logs...");

    darwin::toolkit::RedisManager& redis = darwin::toolkit::RedisManager::GetInstance();

    std::vector<std::string> arguments;
    arguments.emplace_back("SADD");
    arguments.emplace_back(_redis_internal);

    for (std::string& log: logs){
        arguments.emplace_back(log);
    }

    if(redis.Query(arguments) != REDIS_REPLY_INTEGER) {
        DARWIN_LOG_ERROR("AnomalyThread::REDISReinsertLogs:: Not the expected Redis response");
    }

    DARWIN_LOG_DEBUG("AnomalyThread::REDISReinsertLogs:: Reinsertion done");
    return true;
}<|MERGE_RESOLUTION|>--- conflicted
+++ resolved
@@ -104,28 +104,8 @@
     // add distance to alerts
     alerts.insert_rows(DISTANCE, distances);
 
-<<<<<<< HEAD
-=======
-    for(unsigned int i = 0; i < index_anomalies.n_rows; i++) {
+    for(unsigned int i=0; i<index_anomalies.n_rows; i++){
         STAT_MATCH_INC;
-    }
-
-    if(_is_log_file) {
-        WriteLogs(index_anomalies, alerts);
-    }
-
-    if(_is_log_redis) {
-        WriteRedis(index_anomalies, alerts);
-    }
-    _matrix.reset();
-}
-
-bool AnomalyThreadManager::WriteLogs(const arma::uvec index_anomalies, const arma::mat alerts){
-    DARWIN_LOGGER;
-    DARWIN_LOG_DEBUG("AnomalyThread::WriteAlerts:: Starting writing alerts in logs file...");
-
->>>>>>> d0c53dc3
-    for(unsigned int i=0; i<index_anomalies.n_rows; i++){
         std::string log_line(R"({"time": ")" + darwin::time_utils::GetTime() + R"(", "filter": "tanomaly", )"
                 + R"("anomaly": {)"
                 + R"("ip": ")" + _ips[index_anomalies(i)] + "\","
