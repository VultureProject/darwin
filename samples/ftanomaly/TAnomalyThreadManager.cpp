/// \file     AnomalyThreadManager.cpp
/// \authors  nsanti
/// \version  1.0
/// \date     01/07/19
/// \license  GPLv3
/// \brief    Copyright (c) 2018 Advens. All rights reserved.

#include <string>
#include <thread>
#include <vector>

#include "../../toolkit/RedisManager.hpp"
#include "TAnomalyThreadManager.hpp"
#include "Logger.hpp"
#include "Stats.hpp"
#include "Time.hpp"
#include "protocol.h"
#include "AlertManager.hpp"

AnomalyThreadManager::AnomalyThreadManager(std::string& redis_internal)
        :_redis_internal(redis_internal) {}

bool AnomalyThreadManager::Main(){
    DARWIN_LOGGER;
    DARWIN_LOG_DEBUG("AnomalyThread::ThreadMain:: Begin");

    long long int len = 0;
    std::vector<std::string> logs;

    len = REDISListLen();

    if (len>=0 && len<MIN_LOGS_LINES){
        DARWIN_LOG_DEBUG("AnomalyThread::ThreadMain:: Not enough log in Redis, wait for more");
        return true;
    } else if (len<0 || !REDISPopLogs(len, logs)){
        DARWIN_LOG_ERROR("AnomalyThread::ThreadMain:: Error when querying Redis");
        return true;
    } else{
        PreProcess(logs);
        if (_matrix.n_cols<10){
            DARWIN_LOG_DEBUG("AnomalyThread::ThreadMain:: Not enough log in Redis, wait for more");
            REDISReinsertLogs(logs);
            _matrix.reset();
        }else{
            Detection();
        }
    }

    return true;
}

void AnomalyThreadManager::Detection(){
    DARWIN_LOGGER;
    DARWIN_LOG_DEBUG("AnomalyThread::Detection:: Start detection ...");
    double epsilon = 100;
    const size_t newDataDimension = 2, sizePoint = 5;

    arma::Mat<size_t> neighbors;
    arma::Row<size_t> assignments;
    arma::uvec index_anomalies, index_no_anomalies;
    arma::mat anomalies, no_anomalies, distances, alerts;

    mlpack::pca::PCA<> pcaa;
    mlpack::dbscan::DBSCAN<> db(epsilon, sizePoint);

    alerts = _matrix;

    // reduce matrix' dimension from 5 to 2
    pcaa.Apply(_matrix, newDataDimension);
    db.Cluster(_matrix, assignments);

    no_anomalies = _matrix;
    anomalies    = _matrix;

    index_anomalies = arma::find(assignments == SIZE_MAX); // index of noises find by the clustering in the _matrix
    if (index_anomalies.is_empty()){
        DARWIN_LOG_DEBUG("AnomalyThread::Detection:: No anomalies found");
        return;
    }
    no_anomalies.shed_cols(index_anomalies); // suppress noisy columns, keep only normals data
    index_no_anomalies = arma::find(assignments != SIZE_MAX); // index noises find by the clustering in the _matrix
    anomalies.shed_cols(index_no_anomalies); // suppress non noisy-columns, keep only abnormal data

    //calculate distance between an abnormal ip and the nearest normal cluster
    mlpack::neighbor::NeighborSearch<mlpack::neighbor::NearestNeighborSort ,
            mlpack::metric::EuclideanDistance> ns(no_anomalies);
    ns.Search(anomalies, 1, neighbors, distances);

    alerts.shed_cols(index_no_anomalies);
    // add distance to alerts
    alerts.insert_rows(DISTANCE, distances);

    for(unsigned int i=0; i<index_anomalies.n_rows; i++){
        STAT_MATCH_INC;
        std::string log_line(R"({"time": ")" + darwin::time_utils::GetTime() + R"(", "filter": "tanomaly", )"
                + R"("anomaly": {)"
                + R"("ip": ")" + _ips[index_anomalies(i)] + "\","
                + R"("udp_nb_host": )" + std::to_string(alerts(UDP_NB_HOST, i)) + ","
                + R"("udp_nb_port": )" + std::to_string(alerts(UDP_NB_PORT, i)) + ","
                + R"("tcp_nb_host": )" + std::to_string(alerts(TCP_NB_HOST, i)) + ","
                + R"("tcp_nb_port": )" + std::to_string(alerts(TCP_NB_PORT, i)) + ","
                + R"("icmp_nb_host": )" + std::to_string(alerts(ICMP_NB_HOST, i)) + ","
                + R"("distance": )" + std::to_string(alerts(DISTANCE, i))
                + "}}");
        DARWIN_RAISE_ALERT(log_line);
    }
    _matrix.reset();
}

<<<<<<< HEAD
=======
//TODO Legacy function, bound to disapear
bool AnomalyThreadManager::WriteRedis(const std::string& log_line){
    DARWIN_LOGGER;
    DARWIN_LOG_DEBUG("AnomalyThread::WriteRedis:: Starting writing alerts in Redis...");
    darwin::toolkit::RedisManager& redis = darwin::toolkit::RedisManager::GetInstance();

    if(not _redis_alerts_list.empty()) {
        DARWIN_LOG_DEBUG("AnomalyThread::WriteRedis:: Writing to Redis list: " + _redis_alerts_list);
        if(redis.Query(std::vector<std::string>{"LPUSH", _redis_alerts_list, log_line}, true) == REDIS_REPLY_ERROR) {
            DARWIN_LOG_WARNING("AnomalyThreadManager::REDISAddLogs:: Failed to add log in Redis !");
            return false;
        }
    }

    if(not _redis_alerts_channel.empty()) {
        DARWIN_LOG_DEBUG("AnomalyThread::WriteRedis:: Writing to Redis channel" + _redis_alerts_channel);
        if(redis.Query(std::vector<std::string>{"PUBLISH", _redis_alerts_channel, log_line}, true) == REDIS_REPLY_ERROR) {
            DARWIN_LOG_WARNING("AnomalyThreadManager::REDISAddLogs:: Failed to publish log in Redis !");
            return false;
        }
    }
    return true;
}

>>>>>>> aa178d17
void AnomalyThreadManager::PreProcess(std::vector<std::string> logs){
    DARWIN_LOGGER;
    DARWIN_LOG_DEBUG("AnomalyThread::PreProcess:: Starting the pre-process...");

    size_t size, pos, i;
    char delimiter = ';';
    std::array<int, 5> values{};
    std::string ip, protocol, port;

    // data to be pre-processed : {
    //                                  ip1 : [net_src_ip4, udp_nb_host, udp_nb_port, tcp_nb_host, tcp_nb_port, icmp_nb_host],
    //                                  ip2 : [net_src_ip4, udp_nb_host, udp_nb_port, tcp_nb_host, tcp_nb_port, icmp_nb_host],
    //                                  ...
    //                            }
    tsl::hopscotch_map<std::string, std::array<int, 5>> data;
    tsl::hopscotch_map<std::string, tsl::hopscotch_set<std::string>> cache_data;

    for (std::string l: logs){
        // line of log : ip_src;ip_dst;port;(udp|tcp) or  ip_src;ip_dst;(icmp)
        // where udp, tcp and icmp are represented by the ip protocol number
        try{
            size = l.size();

            pos = l.find(delimiter);
            if (pos==std::string::npos){
                DARWIN_LOG_WARNING("AnomalyThread::PreProcess:: Error when parsing a log line, line ignored");
                continue;
            }
            ip = l.substr(0, pos);
            l.erase(0, pos+1);

            pos = l.find_last_of(delimiter);
            if (pos==std::string::npos){
                DARWIN_LOG_WARNING("AnomalyThread::PreProcess:: Error when parsing a log line, line ignored");
                continue;
            }
            protocol = l.substr(pos+1);
            l.erase(pos, size);

            if(protocol=="1"){
                PreProcessLine(ip, protocol, "", cache_data, data);

            }else{
                pos = l.find_last_of(delimiter);
                if (pos==std::string::npos){
                    DARWIN_LOG_WARNING("AnomalyThread::PreProcess:: Error when parsing a log line, line ignored");
                    continue;
                }
                port = l.substr(pos+1, size);
                PreProcessLine(ip, protocol, port, cache_data, data);

            }

        }catch (const std::out_of_range& e){
            DARWIN_LOG_WARNING("AnomalyThread::PreProcess:: Error when parsing a log line, line ignored");
            continue;
        }
    }

    size = data.size();
    // Set the size of the matrix and fill it w/ zeros
    // (see .hpp file to know this matrix's content)
    _matrix.zeros(5, size);

    i = 0;
    for(auto it = data.begin(); it != data.end(); ++it) {
        _ips.emplace_back(it->first);
        values = it.value();
        for(unsigned int j = 0; j<5; j++){
            _matrix(j, i) = values[j];
        }
        i++;
    }
}

void AnomalyThreadManager::PreProcessLine(const std::string& ip, const std::string& protocol, std::string port,
                                          tsl::hopscotch_map<std::string, tsl::hopscotch_set<std::string>> &cache_data,
                                          tsl::hopscotch_map<std::string, std::array<int, 5>>& data){

    tsl::hopscotch_set<std::string>* set;
    if(data.find(ip) != data.end()){

        if (protocol=="1"){
            data[ip][ICMP_NB_HOST] += 1;

        }else if (protocol=="17"){
            data[ip][UDP_NB_HOST] += 1;
            set = &cache_data[ip+":17"];

            if(set->find(port) == set->end()) {
                data[ip][UDP_NB_PORT] += 1;
                set->emplace(port);
            }

        }else if (protocol=="6"){
            data[ip][TCP_NB_HOST] += 1;
            set = &cache_data[ip+":6"];

            if(set->find(port) == set->end()) {
                data[ip][TCP_NB_PORT] += 1;
                set->emplace(port);
            }
        }
        return;
    }


    if (protocol=="1"){
        data.insert({ip, {0,0,0,0,1}});

    }else if (protocol=="17"){
        data.insert({ip, {1,1,0,0,0}});
        cache_data[ip+":17"].emplace(port);

    }else if (protocol=="6"){
        data.insert({ip, {0,0,1,1,0}});
        cache_data[ip+":6"].emplace(port);
    }
}


long long int AnomalyThreadManager::REDISListLen() noexcept {
    DARWIN_LOGGER;
    DARWIN_LOG_DEBUG("AnomalyThread::REDISListLen:: Querying Redis for list size...");

    long long int result;

    darwin::toolkit::RedisManager& redis = darwin::toolkit::RedisManager::GetInstance();

    if(redis.Query(std::vector<std::string>{"SCARD", _redis_internal}, result, true) != REDIS_REPLY_INTEGER) {
        DARWIN_LOG_ERROR("AnomalyThread::REDISListLen:: Not the expected Redis response");
        return -1;
    }

    return result;
}

bool AnomalyThreadManager::REDISPopLogs(long long int len, std::vector<std::string> &logs) noexcept {
    DARWIN_LOGGER;
    DARWIN_LOG_DEBUG("AnomalyThread::REDISPopLogs:: Querying Redis for logs...");

    std::any result;
    std::vector<std::any> result_vector;

    darwin::toolkit::RedisManager& redis = darwin::toolkit::RedisManager::GetInstance();

    if(redis.Query(std::vector<std::string>{"SPOP", _redis_internal, std::to_string(len)}, result, true) != REDIS_REPLY_ARRAY) {
        DARWIN_LOG_ERROR("AnomalyThread::REDISPopLogs:: Not the expected Redis response");
        return false;
    }

    try {
        result_vector = std::any_cast<std::vector<std::any>>(result);
    }
    catch (const std::bad_any_cast&) {}

    DARWIN_LOG_DEBUG("Got " + std::to_string(result_vector.size()) + " entries from Redis");

    for(auto& object : result_vector) {
        try {
            logs.emplace_back(std::any_cast<std::string>(object));
        }
        catch(const std::bad_any_cast&) {}
    }

    return true;
}

bool AnomalyThreadManager::REDISReinsertLogs(std::vector<std::string> &logs) noexcept {
    DARWIN_LOGGER;
    DARWIN_LOG_DEBUG("AnomalyThread::REDISReinsertLogs:: Querying Redis to reinsert logs...");

    darwin::toolkit::RedisManager& redis = darwin::toolkit::RedisManager::GetInstance();

    std::vector<std::string> arguments;
    arguments.emplace_back("SADD");
    arguments.emplace_back(_redis_internal);

    for (std::string& log: logs){
        arguments.emplace_back(log);
    }

    if(redis.Query(arguments, true) != REDIS_REPLY_INTEGER) {
        DARWIN_LOG_ERROR("AnomalyThread::REDISReinsertLogs:: Not the expected Redis response");
        return false;
    }

    DARWIN_LOG_DEBUG("AnomalyThread::REDISReinsertLogs:: Reinsertion done");
    return true;
}<|MERGE_RESOLUTION|>--- conflicted
+++ resolved
@@ -107,33 +107,6 @@
     _matrix.reset();
 }
 
-<<<<<<< HEAD
-=======
-//TODO Legacy function, bound to disapear
-bool AnomalyThreadManager::WriteRedis(const std::string& log_line){
-    DARWIN_LOGGER;
-    DARWIN_LOG_DEBUG("AnomalyThread::WriteRedis:: Starting writing alerts in Redis...");
-    darwin::toolkit::RedisManager& redis = darwin::toolkit::RedisManager::GetInstance();
-
-    if(not _redis_alerts_list.empty()) {
-        DARWIN_LOG_DEBUG("AnomalyThread::WriteRedis:: Writing to Redis list: " + _redis_alerts_list);
-        if(redis.Query(std::vector<std::string>{"LPUSH", _redis_alerts_list, log_line}, true) == REDIS_REPLY_ERROR) {
-            DARWIN_LOG_WARNING("AnomalyThreadManager::REDISAddLogs:: Failed to add log in Redis !");
-            return false;
-        }
-    }
-
-    if(not _redis_alerts_channel.empty()) {
-        DARWIN_LOG_DEBUG("AnomalyThread::WriteRedis:: Writing to Redis channel" + _redis_alerts_channel);
-        if(redis.Query(std::vector<std::string>{"PUBLISH", _redis_alerts_channel, log_line}, true) == REDIS_REPLY_ERROR) {
-            DARWIN_LOG_WARNING("AnomalyThreadManager::REDISAddLogs:: Failed to publish log in Redis !");
-            return false;
-        }
-    }
-    return true;
-}
-
->>>>>>> aa178d17
 void AnomalyThreadManager::PreProcess(std::vector<std::string> logs){
     DARWIN_LOGGER;
     DARWIN_LOG_DEBUG("AnomalyThread::PreProcess:: Starting the pre-process...");
