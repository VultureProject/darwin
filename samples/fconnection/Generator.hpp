/// \file     Generator.hpp
/// \authors  jjourdin
/// \version  1.0
/// \date     22/05/19
/// \license  GPLv3
/// \brief    Copyright (c) 2018 Advens. All rights reserved.

#pragma once

#include <cstdint>
#include <iostream>
#include <string>

#include "../toolkit/rapidjson/document.h"
#include "../../toolkit/RedisManager.hpp"
#include "Session.hpp"
#include "AGenerator.hpp"

class Generator: public AGenerator {
public:
    Generator() = default;
    ~Generator();

public:
    virtual darwin::session_ptr_t
    CreateTask(boost::asio::local::stream_protocol::socket& socket,
               darwin::Manager& manager) noexcept override final;

protected:
    virtual bool LoadConfig(const rapidjson::Document &configuration) override final;

private:
    bool ConfigRedis(const std::string &redis_socket_path,
                     const std::string &init_data_path);

    unsigned int _redis_expire = 0;
<<<<<<< HEAD
    // The cache for already processed request
    std::shared_ptr<boost::compute::detail::lru_cache<xxh::hash64_t, unsigned int>> _cache;
=======
    std::shared_ptr<darwin::toolkit::RedisManager> _redis_manager = nullptr;
>>>>>>> 42eb8b80
};<|MERGE_RESOLUTION|>--- conflicted
+++ resolved
@@ -34,10 +34,4 @@
                      const std::string &init_data_path);
 
     unsigned int _redis_expire = 0;
-<<<<<<< HEAD
-    // The cache for already processed request
-    std::shared_ptr<boost::compute::detail::lru_cache<xxh::hash64_t, unsigned int>> _cache;
-=======
-    std::shared_ptr<darwin::toolkit::RedisManager> _redis_manager = nullptr;
->>>>>>> 42eb8b80
 };