/// \file     Generator.cpp
/// \authors  jjourdin
/// \version  1.0
/// \date     22/05/19
/// \license  GPLv3
/// \brief    Copyright (c) 2018 Advens. All rights reserved.

#include "Generator.hpp"
#include "base/Logger.hpp"
#include "ConnectionSupervisionTask.hpp"

#include <regex>
#include <string>
#include <fstream>

#include "../../toolkit/lru_cache.hpp"
#include "../../toolkit/RedisManager.hpp"

bool Generator::LoadConfig(const rapidjson::Document &configuration) {
    DARWIN_LOGGER;
    DARWIN_LOG_DEBUG("ConnectionSupervision:: Generator:: Loading classifier...");

    std::string redis_socket_path;
    std::string init_data_path = "";

    if (!configuration.HasMember("redis_socket_path")) {
        DARWIN_LOG_CRITICAL("ConnectionSupervision:: Generator:: Missing parameter: \"redis_socket_path\"");
        return false;
    }

    if (!configuration["redis_socket_path"].IsString()) {
        DARWIN_LOG_CRITICAL("ConnectionSupervision:: Generator:: \"redis_socket_path\" needs to be a string");
        return false;
    }

    redis_socket_path = configuration["redis_socket_path"].GetString();

    if (configuration.HasMember("init_data_path")) {
        if (!configuration["init_data_path"].IsString()) {
            DARWIN_LOG_CRITICAL("ConnectionSupervision:: Generator:: \"init_data_path\" needs to be a string");
            return false;
        }
        init_data_path = configuration["init_data_path"].GetString();
    }

    if (!configuration.HasMember("redis_expire")) {
        _redis_expire = 0;
        DARWIN_LOG_DEBUG("ConnectionSupervision:: Generator:: No redis expire set");
    } else {
        if (!configuration["redis_expire"].IsUint()) {
            DARWIN_LOG_CRITICAL("ConnectionSupervision:: Generator:: \"redis_expire\" needs to be an unsigned int");
            return false;
        }

        _redis_expire = configuration["redis_expire"].GetUint();
    }

    return ConfigRedis(redis_socket_path, init_data_path);
}

bool Generator::ConfigRedis(const std::string &redis_socket_path, const std::string &init_data_path) {
    DARWIN_LOGGER;

    std::ifstream init_data_stream;
    std::string current_line;
    std::vector<std::string> arguments;

    darwin::toolkit::RedisManager& redis = darwin::toolkit::RedisManager::GetInstance();
    if(not redis.SetUnixPath(redis_socket_path)) {
        DARWIN_LOG_ERROR("ConnectionSupervision::Generator::ConfigureRedis:: Could not configure Redis connection.");
        return false;
    }

    if(init_data_path.empty()) return true;

    DARWIN_LOG_DEBUG("ConnectionSupervision:: ConfigRedis:: Loading initial "
                     "data from \"" + init_data_path + "\" for redis...");

    init_data_stream.open(init_data_path, std::ifstream::in);

    if (!init_data_stream.is_open()) {
        DARWIN_LOG_ERROR("ConnectionSupervision:: ConfigRedis:: Could not open the initial data for redis file");
        return false;
    }

    // For each line in the file, we APPEND as a key in the redis, with a whatever value
    while (!init_data_stream.eof() && std::getline(init_data_stream, current_line)) {

        if (!std::regex_match (current_line, std::regex(
                "(((25[0-5]|2[0-4][0-9]|[01]?[0-9][0-9]?)\.(25[0-5]|2[0-4][0-9]|[01]?[0-9][0-9]?)\."
                "(25[0-5]|2[0-4][0-9]|[01]?[0-9][0-9]?)\.(25[0-5]|2[0-4][0-9]|[01]?[0-9][0-9]?);){2})"
                "(([0-9]+;(17|6))|([0-9]*;*1))")))
        {
            DARWIN_LOG_WARNING("ConnectionSupervision:: ParseLogs:: The data: "+ current_line +", isn't valid, ignored. "
                                                                               "Format expected : "
                                                                               "[\"[ip4]\";\"[ip4]\";((\"[port]\";"
                                                                               "\"[ip_protocol udp or tcp]\")|"
                                                                               "\"[ip_protocol icmp]\")]");
            continue;
        }

        arguments.clear();
        if(_redis_expire){
            arguments.emplace_back("SETEX");
            arguments.emplace_back(current_line);
            arguments.emplace_back(std::to_string(_redis_expire));
        } else{
            arguments.emplace_back("SET");
            arguments.emplace_back(current_line);
        }
        arguments.emplace_back("0");

        if (redis.Query(arguments) == REDIS_REPLY_ERROR) {
            DARWIN_LOG_ERROR("ConnectionSupervisionTask::ConfigRedis:: "
                             "Error when trying to add line \"" + current_line + "\" from initial data for redis, line "
                                                                                 "not added");
        }
    }

    init_data_stream.close();
    DARWIN_LOG_DEBUG("ConnectionSupervisionTask:: ConfigRedis:: Initial data loaded in redis");
    return true;
}

darwin::session_ptr_t
Generator::CreateTask(boost::asio::local::stream_protocol::socket& socket,
                      darwin::Manager& manager) noexcept {
    return std::static_pointer_cast<darwin::Session>(
<<<<<<< HEAD
            std::make_shared<ConnectionSupervisionTask>(socket, manager, _cache, _redis_expire));
=======
            std::make_shared<ConnectionSupervisionTask>(socket, manager, _cache, _cache_mutex, _redis_manager, _redis_expire));
>>>>>>> 42eb8b80
}

Generator::~Generator() = default;<|MERGE_RESOLUTION|>--- conflicted
+++ resolved
@@ -126,11 +126,7 @@
 Generator::CreateTask(boost::asio::local::stream_protocol::socket& socket,
                       darwin::Manager& manager) noexcept {
     return std::static_pointer_cast<darwin::Session>(
-<<<<<<< HEAD
-            std::make_shared<ConnectionSupervisionTask>(socket, manager, _cache, _redis_expire));
-=======
-            std::make_shared<ConnectionSupervisionTask>(socket, manager, _cache, _cache_mutex, _redis_manager, _redis_expire));
->>>>>>> 42eb8b80
+            std::make_shared<ConnectionSupervisionTask>(socket, manager, _cache, _cache_mutex, __manager_expire));
 }
 
 Generator::~Generator() = default;