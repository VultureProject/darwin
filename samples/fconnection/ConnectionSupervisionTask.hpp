/// \file     ConnectionSupervisionTask.hpp
/// \authors  jjourdin
/// \version  1.0
/// \date     22/05/19
/// \license  GPLv3
/// \brief    Copyright (c) 2018 Advens. All rights reserved.

#pragma once

#include <string>
#include "protocol.h"
#include "Session.hpp"

#include "../../toolkit/lru_cache.hpp"
#include "../../toolkit/RedisManager.hpp"
#include "../toolkit/rapidjson/document.h"

#define DARWIN_FILTER_CONNECTION 0x636E7370

// To create a usable task method you MUST inherit from darwin::thread::Task publicly.
// The code bellow show all what's necessary to have a working task.
// For more information about Tasks, please refer to the class definition.

class ConnectionSupervisionTask : public darwin::Session {
public:
    explicit ConnectionSupervisionTask(boost::asio::local::stream_protocol::socket& socket,
                                       darwin::Manager& manager,
                                       std::shared_ptr<boost::compute::detail::lru_cache<xxh::hash64_t, unsigned int>> cache,
<<<<<<< HEAD
=======
                                       std::mutex& cache_mutex,
                                       std::shared_ptr<darwin::toolkit::RedisManager> rm,
>>>>>>> 42eb8b80
                                       unsigned int expire);
    ~ConnectionSupervisionTask() override = default;

public:
    // You need to override the functor to compile and be executed by the thread
    void operator()() override;

protected:
    /// Return filter code
    long GetFilterCode() noexcept override;

private:
    /// According to the header response,
    /// init the following Darwin workflow
    void Workflow();

    /// Parse the body received.
    bool ParseBody() override;

    /// Parse the data received in the body.
    bool ParseData(const rapidjson::Value& data);

    /// Read a connection description from the session and
    /// perform a redis lookup.
    ///
    /// \return true on success, false otherwise.
    unsigned int REDISLookup(const std::string& connection) noexcept;

private:
    unsigned int _redis_expire;
    std::string _current_connection; // The current connection to process
    std::vector<std::string> _connections;
};<|MERGE_RESOLUTION|>--- conflicted
+++ resolved
@@ -26,11 +26,7 @@
     explicit ConnectionSupervisionTask(boost::asio::local::stream_protocol::socket& socket,
                                        darwin::Manager& manager,
                                        std::shared_ptr<boost::compute::detail::lru_cache<xxh::hash64_t, unsigned int>> cache,
-<<<<<<< HEAD
-=======
                                        std::mutex& cache_mutex,
-                                       std::shared_ptr<darwin::toolkit::RedisManager> rm,
->>>>>>> 42eb8b80
                                        unsigned int expire);
     ~ConnectionSupervisionTask() override = default;
 
