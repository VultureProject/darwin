--- conflicted
+++ resolved
@@ -39,20 +39,8 @@
     long GetFilterCode() noexcept override;
 
 private:
-<<<<<<< HEAD
-    /// Parse the body received.
-    bool ParseBody() override;
-
-    /// Parse the data received in the body.
-    bool ParseData(const rapidjson::Value& data);
-=======
-    /// According to the header response,
-    /// init the following Darwin workflow
-    void Workflow();
-
     /// Parse a line in the body.
     bool ParseLine(rapidjson::Value &line) final;
->>>>>>> 70f24c44
 
     /// Read a connection description from the session and
     /// perform a redis lookup.
@@ -62,11 +50,5 @@
 
 private:
     unsigned int _redis_expire;
-<<<<<<< HEAD
-    std::string _current_connection; // The current connection to process
-    std::vector<std::string> _connections;
-=======
     std::string _connection;
-    std::shared_ptr<darwin::toolkit::RedisManager> _redis_manager;
->>>>>>> 70f24c44
 };