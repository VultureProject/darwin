--- conflicted
+++ resolved
@@ -42,16 +42,8 @@
     long GetFilterCode() noexcept override;
 
 private:
-<<<<<<< HEAD
     /// Read a struct in_addr from the session and
     /// lookup in the bad host map to fill _result.
-=======
-    /// According to the header response,
-    /// init the following Darwin workflow
-    void Workflow();
-
-    /// lookup current _host in the bad host map to fill _result.
->>>>>>> 70f24c44
     ///
     /// \return the certitude of host's bad reputation (100: BAD, 0:Good)
     unsigned int DBLookup() noexcept;
@@ -60,13 +52,7 @@
     bool ParseLine(rapidjson::Value &line) final;
 
 private:
-<<<<<<< HEAD
     // This implementation of the hopscotch map allows multiple reader with no writer
     tsl::hopscotch_map<std::string, int>& _database ; //!< The "bad" hostname database
-    std::string _current_host; //!< The host to lookup
-    std::vector<std::string> _hosts;
-=======
-    tsl::hopscotch_map<std::string, int> _database ; //The "bad" hostname database
     std::string _host;
->>>>>>> 70f24c44
 };