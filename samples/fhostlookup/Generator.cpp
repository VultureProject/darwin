/// \file     Generator.cpp
/// \authors  jjourdin
/// \version  1.0
/// \date     07/09/18
/// \license  GPLv3
/// \brief    Copyright (c) 2018 Advens. All rights reserved.

#include <fstream>
#include <string>

#include "../../toolkit/lru_cache.hpp"
#include "base/Logger.hpp"
#include "Generator.hpp"
#include "HostLookupTask.hpp"
#include "tsl/hopscotch_map.h"
#include "tsl/hopscotch_set.h"
#include "../toolkit/rapidjson/document.h"
#include "../toolkit/rapidjson/istreamwrapper.h"


bool Generator::LoadConfig(const rapidjson::Document &configuration) {
    DARWIN_LOGGER;
    DARWIN_LOG_DEBUG("HostLookup:: Generator:: Loading classifier...");
    std::string  db;
    rapidjson::Document database;

    if (!configuration.HasMember("database")) {
        DARWIN_LOG_CRITICAL("HostLookup:: Generator:: Missing parameter: 'database'");
        return false;
    }
    if (!configuration["database"].IsString()) {
        DARWIN_LOG_CRITICAL("HostLookup:: Generator:: 'database' needs to be a string");
        return false;
    }
    db = configuration["database"].GetString();
    std::ifstream file(db.c_str());
    if (!file) {
        DARWIN_LOG_CRITICAL("HostLookup:: Generator:: Configure:: Cannot open host database");
        return false;
    }

    DARWIN_LOG_DEBUG("HostlookupGenerator:: Parsing database...");
    rapidjson::IStreamWrapper isw(file);
    database.ParseStream(isw);
    if (not this->LoadDatabase(database)) {
        file.close();
        return false;
    }
    file.close();
    return true;
}

bool Generator::LoadDatabase(const rapidjson::Document& database) {
    DARWIN_LOGGER;
    if (not database.IsObject()) {
        DARWIN_LOG_CRITICAL("HostlookupGenerator:: Database is not a JSON object");
        return false;
    }
    if (not database.HasMember("feed_name") or not database["feed_name"].IsString()) {
        DARWIN_LOG_CRITICAL("HostlookupGenerator:: No proper feed name provided in the database");
        return false;
    }
    this->_feed_name = database["feed_name"].GetString();
    if (not database.HasMember("data") or not database["data"].IsArray()) {
        DARWIN_LOG_CRITICAL("HostlookupGenerator:: No or ill formated entries in the database");
        return false;
    }
    auto entries = database["data"].GetArray();
    if (entries.Size() == 0) {
        DARWIN_LOG_CRITICAL("HostlookupGenerator:: No entry in the database. Stopping.");
        return false;
    }
    for (auto& entry : entries) {
        this->LoadEntry(entry);
    }
    if (this->_database.size() == 0) {
        DARWIN_LOG_CRITICAL("HostlookupGenerator:: No usable entry in the database. Stopping.");
        return false;
    }
    return true;
}

bool Generator::LoadEntry(const rapidjson::Value& entry) {
    DARWIN_LOGGER;
    int score = 100;
    std::string sentry;
    if (not entry.IsObject()) {
        DARWIN_LOG_CRITICAL("HostlookupGenerator:: Database entry is not a JSON object. Ignoring.");
        return false;
    }
    if (not entry.HasMember("entry") or not entry["entry"].IsString()) {
        DARWIN_LOG_CRITICAL("HostlookupGenerator:: Entry is not a string. Ignoring.");
        return false;
    }
    if (entry.HasMember("score") and entry["score"].IsInt()) {
        score = entry["score"].GetInt();
        if (score < 0 or score > 100) {
<<<<<<< HEAD
            DARWIN_LOG_WARNING("HostlookupGenerator:: Found score not between 0 and 100 in database " + this->_feed_name);
=======
            DARWIN_LOG_WARNING("HostlookupGenerator:: Found score not between 0 and 100 in database " + this->_feed_name + ", setting to 100");
>>>>>>> 9e1f821c
            score = 100;
        }
    }
    this->_database[entry["entry"].GetString()] = score;
    return true;
}

darwin::session_ptr_t
Generator::CreateTask(boost::asio::local::stream_protocol::socket& socket,
                      darwin::Manager& manager) noexcept {
    return std::static_pointer_cast<darwin::Session>(
            std::make_shared<HostLookupTask>(socket, manager, _cache, _cache_mutex, _database, _feed_name));
}<|MERGE_RESOLUTION|>--- conflicted
+++ resolved
@@ -95,11 +95,7 @@
     if (entry.HasMember("score") and entry["score"].IsInt()) {
         score = entry["score"].GetInt();
         if (score < 0 or score > 100) {
-<<<<<<< HEAD
-            DARWIN_LOG_WARNING("HostlookupGenerator:: Found score not between 0 and 100 in database " + this->_feed_name);
-=======
             DARWIN_LOG_WARNING("HostlookupGenerator:: Found score not between 0 and 100 in database " + this->_feed_name + ", setting to 100");
->>>>>>> 9e1f821c
             score = 100;
         }
     }
