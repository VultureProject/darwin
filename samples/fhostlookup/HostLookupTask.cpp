--- conflicted
+++ resolved
@@ -80,36 +80,9 @@
         DARWIN_LOG_DEBUG("HostLookupTask:: processed entry in "
                          + std::to_string(GetDurationMs()) + "ms, certitude: " + std::to_string(_certitudes.back()));
     }
-
-<<<<<<< HEAD
-    _hosts = std::vector<std::string>();
-}
-
-unsigned int HostLookupTask::DBLookup(const std::string &host) noexcept {
-=======
-    Workflow();
-}
-
-void HostLookupTask::Workflow() {
-    switch (_header.response) {
-        case DARWIN_RESPONSE_SEND_BOTH:
-            SendToDarwin();
-            SendResToSession();
-            break;
-        case DARWIN_RESPONSE_SEND_BACK:
-            SendResToSession();
-            break;
-        case DARWIN_RESPONSE_SEND_DARWIN:
-            SendToDarwin();
-            break;
-        case DARWIN_RESPONSE_SEND_NO:
-        default:
-            break;
-    }
 }
 
 unsigned int HostLookupTask::DBLookup() noexcept {
->>>>>>> 70f24c44
     DARWIN_LOGGER;
     DARWIN_LOG_DEBUG("HostLookupTask:: Looking up '" +  _host + "' in the database");
     unsigned int certitude = 0;
