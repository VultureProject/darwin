--- conflicted
+++ resolved
@@ -41,41 +41,13 @@
     }
 
     DARWIN_LOG_DEBUG("AnomalyTask:: processed task in " + std::to_string(GetDurationMs()));
-<<<<<<< HEAD
-    _matrixies = std::vector<arma::mat>();
-    _ips = std::vector<std::vector<std::string>>();
-=======
-    Workflow();
->>>>>>> 70f24c44
 }
 
 long AnomalyTask::GetFilterCode() noexcept {
     return DARWIN_FILTER_ANOMALY;
 }
 
-<<<<<<< HEAD
-bool AnomalyTask::Detection(arma::mat matrix, const std::vector<std::string> &ips){
-=======
-void AnomalyTask::Workflow() {
-    switch (_header.response) {
-        case DARWIN_RESPONSE_SEND_BOTH:
-            SendResToSession();
-            SendToDarwin();
-            break;
-        case DARWIN_RESPONSE_SEND_BACK:
-            SendResToSession();
-            break;
-        case DARWIN_RESPONSE_SEND_DARWIN:
-            SendToDarwin();
-            break;
-        case DARWIN_RESPONSE_SEND_NO:
-        default:
-            break;
-    }
-}
-
 bool AnomalyTask::Detection(){
->>>>>>> 70f24c44
     DARWIN_LOGGER;
     DARWIN_LOG_DEBUG("AnomalyTask::Detection:: Start detection ...");
     double epsilon = 100;
