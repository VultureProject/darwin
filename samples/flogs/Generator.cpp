--- conflicted
+++ resolved
@@ -87,14 +87,5 @@
             std::make_shared<LogsTask>(socket, manager, _cache, _cache_mutex,
                                        _log, _redis,
                                        _log_file_path, _log_file,
-<<<<<<< HEAD
                                        _redis_list_name));
-}
-
-Generator::~Generator(){
-    _log_file.close();
-};
-=======
-                                       _redis_list_name, _redis_manager));
-}
->>>>>>> 70f24c44
+}