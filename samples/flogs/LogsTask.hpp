--- conflicted
+++ resolved
@@ -31,17 +31,9 @@
                       std::mutex& cache_mutex,
                       bool log,
                       bool redis,
-<<<<<<< HEAD
-                      std::string log_file_path,
-                      std::ofstream& log_file,
-                      std::string redis_list_name);
-=======
                       std::string& log_file_path,
                       std::shared_ptr<darwin::toolkit::FileManager>& log_file,
-                      std::string& redis_list_name,
-                      std::shared_ptr<darwin::toolkit::RedisManager>& redis_manager);
->>>>>>> 70f24c44
-
+                      std::string& redis_list_name);
     ~LogsTask() override = default;
 
 public:
@@ -71,13 +63,6 @@
     bool _log; // If the filter will stock the data in a log file
     bool _redis; // If the filter will stock the data in a REDIS
     std::string _log_file_path;
-<<<<<<< HEAD
-    std::ofstream& _log_file;
-    std::mutex _file_mutex;
-    std::string _redis_list_name;
-=======
     std::string _redis_list_name;
     std::shared_ptr<darwin::toolkit::FileManager> _log_file = nullptr;
-    std::shared_ptr<darwin::toolkit::RedisManager> _redis_manager = nullptr;
->>>>>>> 70f24c44
 };