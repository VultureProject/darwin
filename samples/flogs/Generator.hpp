--- conflicted
+++ resolved
@@ -13,11 +13,8 @@
 #include <string>
 
 #include "Session.hpp"
-<<<<<<< HEAD
 #include "AGenerator.hpp"
-=======
 #include "../../toolkit/FileManager.hpp"
->>>>>>> 70f24c44
 #include "../../toolkit/RedisManager.hpp"
 #include "../../toolkit/rapidjson/document.h"
 
@@ -39,15 +36,7 @@
 
     bool _log; // If the filter will stock the data in a log file
     bool _redis; // If the filter will stock the data in a REDIS
-<<<<<<< HEAD
-    std::string _log_file_path = "";
-    std::string _redis_list_name = "";
-    std::ofstream _log_file;
-=======
     std::string _log_file_path;
     std::string _redis_list_name;
-    std::shared_ptr<darwin::toolkit::RedisManager> _redis_manager = nullptr;
     std::shared_ptr<darwin::toolkit::FileManager> _log_file = nullptr;
-    std::shared_ptr<boost::compute::detail::lru_cache<xxh::hash64_t, unsigned int>> _cache; // The cache for already processed request
->>>>>>> 70f24c44
 };