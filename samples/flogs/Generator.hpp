/// \file     Generator.hpp
/// \authors  jjourdin
/// \version  1.0
/// \date     07/09/18
/// \license  GPLv3
/// \brief    Copyright (c) 2018 Advens. All rights reserved.

#pragma once

#include <cstdint>
#include <iostream>
#include <fstream>
#include <string>

#include "Session.hpp"
#include "AGenerator.hpp"
#include "../../toolkit/RedisManager.hpp"
#include "../../toolkit/rapidjson/document.h"

class Generator: public AGenerator {
public:
    Generator() = default;
    ~Generator();

public:
    virtual darwin::session_ptr_t
    CreateTask(boost::asio::local::stream_protocol::socket& socket,
               darwin::Manager& manager) noexcept override final;

protected:
    virtual bool LoadConfig(const rapidjson::Document &configuration) override final;

private:
    bool ConfigRedis(std::string redis_socket_path);

    bool _log; // If the filter will stock the data in a log file
    bool _redis; // If the filter will stock the data in a REDIS
    std::string _log_file_path = "";
    std::string _redis_list_name = "";
    std::ofstream _log_file;
<<<<<<< HEAD
    std::shared_ptr<boost::compute::detail::lru_cache<xxh::hash64_t, unsigned int>> _cache; // The cache for already processed request
=======
    std::shared_ptr<darwin::toolkit::RedisManager> _redis_manager = nullptr;
>>>>>>> 42eb8b80
};<|MERGE_RESOLUTION|>--- conflicted
+++ resolved
@@ -38,9 +38,4 @@
     std::string _log_file_path = "";
     std::string _redis_list_name = "";
     std::ofstream _log_file;
-<<<<<<< HEAD
-    std::shared_ptr<boost::compute::detail::lru_cache<xxh::hash64_t, unsigned int>> _cache; // The cache for already processed request
-=======
-    std::shared_ptr<darwin::toolkit::RedisManager> _redis_manager = nullptr;
->>>>>>> 42eb8b80
 };