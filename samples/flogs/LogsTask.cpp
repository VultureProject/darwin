/// \file     LogsTask.cpp
/// \authors  jjourdin
/// \version  1.0
/// \date     10/09/18
/// \license  GPLv3
/// \brief    Copyright (c) 2018 Advens. All rights reserved.

#include <string>
#include <string.h>
#include <thread>

#include "Logger.hpp"
#include "protocol.h"
#include "LogsTask.hpp"
#include "../../toolkit/xxhash.h"
#include "../../toolkit/xxhash.hpp"
#include "../../toolkit/lru_cache.hpp"
#include "../toolkit/rapidjson/document.h"

LogsTask::LogsTask(boost::asio::local::stream_protocol::socket& socket,
                   darwin::Manager& manager,
                   std::shared_ptr<boost::compute::detail::lru_cache<xxh::hash64_t, unsigned int>> cache,
                   std::mutex& cache_mutex,
                   bool log,
                   bool redis,
<<<<<<< HEAD
                   std::string log_file_path,
                   std::ofstream& log_file,
                   std::string redis_list_name)
        : Session{"logs", socket, manager, cache, cache_mutex},
          _log{log}, _redis{redis},
          _log_file_path{log_file_path}, _log_file{log_file},
          _file_mutex{},
          _redis_list_name{redis_list_name}{}
=======
                   std::string& log_file_path,
                   std::shared_ptr<darwin::toolkit::FileManager>& log_file,
                   std::string& redis_list_name,
                   std::shared_ptr<darwin::toolkit::RedisManager>& redis_manager)
        : Session{"logs", socket, manager, cache},
          _log{log}, _redis{redis},
          _log_file_path{log_file_path},
          _redis_list_name{redis_list_name},
          _log_file{log_file},
          _redis_manager{redis_manager}{}
>>>>>>> 70f24c44

long LogsTask::GetFilterCode() noexcept {
    return DARWIN_FILTER_LOGS;
}

void LogsTask::operator()() {
    DARWIN_LOGGER;

    if (_header.body_size > 0) {
        DARWIN_LOG_DEBUG("LogsTask:: got log: " + _raw_body);

        if (_log){
            WriteLogs();
        }
        if (_redis){
<<<<<<< HEAD
            if(not REDISAddLogs(body)) {
                DARWIN_LOG_WARNING("LogsTask:: Could not add log line to Redis.");
            }
=======
            REDISAddLogs(_raw_body);
>>>>>>> 70f24c44
        }
    } else {
        DARWIN_LOG_DEBUG("LogsTask:: No log to write, body size: " + std::to_string(_header.body_size));
    }
<<<<<<< HEAD
=======

    Workflow();
}

void LogsTask::Workflow() {
    switch (_header.response) {
        case DARWIN_RESPONSE_SEND_BOTH:
            SendToDarwin();
            SendResToSession();
            break;
        case DARWIN_RESPONSE_SEND_BACK:
            SendResToSession();
            break;
        case DARWIN_RESPONSE_SEND_DARWIN:
            SendToDarwin();
            break;
        case DARWIN_RESPONSE_SEND_NO:
        default:
            break;
    }
>>>>>>> 70f24c44
}

bool LogsTask::WriteLogs() {
    DARWIN_LOGGER;
    DARWIN_LOG_DEBUG("WriteLogsTask::WriteLogs:: Starting writing in log file: \""
                     + _log_file_path + "\"...");
    unsigned int retry = RETRY;
    bool fail;

<<<<<<< HEAD
    {
        std::unique_lock<std::mutex> lck{_file_mutex};

        fail = !_log_file.is_open() or _log_file.fail();
        while(retry and fail){
            DARWIN_LOG_INFO("LogsGenerator::LoadClassifier:: Error when opening the log file, "
                            "will retry " + std::to_string(retry) + " times");
            _log_file.open(_log_file_path, std::ios::out | std::ios::app);
            fail = !_log_file.is_open() or _log_file.fail();
            retry--;
        }

        if(fail) {
            DARWIN_LOG_ERROR("LogsGenerator::LoadClassifier:: Error when opening the log file, "
                            "too many retry, "
                            "may due to low space disk or wrong permission");
            return false;
        }

        _log_file << body << std::flush;
    }

=======
    fail = !(_log_file->Write(_raw_body));
    while(retry and fail){
        DARWIN_LOG_INFO("LogsGenerator::WriteLogs:: Error when writing in log file, "
                        "will retry " + std::to_string(retry) + " times");
        fail = !(_log_file->Write(_raw_body));
        retry--;
    }

    if(fail) {
        DARWIN_LOG_ERROR("LogsGenerator::WriteLogs:: Error when writing in log file, "
                         "too many retry, "
                         "may due to low space disk or wrong permission, see stderr");
        return false;
    }

>>>>>>> 70f24c44
    return true;
}

bool LogsTask::REDISAddLogs(const std::string& logs) {
    DARWIN_LOGGER;
    DARWIN_LOG_DEBUG("LogsTask::REDISAdd:: Add logs in Redis...");

    darwin::toolkit::RedisManager& redis = darwin::toolkit::RedisManager::GetInstance();
    return redis.Query(std::vector<std::string>{"LPUSH", _redis_list_name, logs}) != REDIS_REPLY_ERROR;
}

bool LogsTask::ParseBody() {
    DARWIN_LOGGER;
    DARWIN_LOG_DEBUG("LogsTask:: ParseBody: entry to log = '" + _raw_body + "'");
    return true;
}<|MERGE_RESOLUTION|>--- conflicted
+++ resolved
@@ -23,27 +23,14 @@
                    std::mutex& cache_mutex,
                    bool log,
                    bool redis,
-<<<<<<< HEAD
-                   std::string log_file_path,
-                   std::ofstream& log_file,
-                   std::string redis_list_name)
-        : Session{"logs", socket, manager, cache, cache_mutex},
-          _log{log}, _redis{redis},
-          _log_file_path{log_file_path}, _log_file{log_file},
-          _file_mutex{},
-          _redis_list_name{redis_list_name}{}
-=======
                    std::string& log_file_path,
                    std::shared_ptr<darwin::toolkit::FileManager>& log_file,
-                   std::string& redis_list_name,
-                   std::shared_ptr<darwin::toolkit::RedisManager>& redis_manager)
-        : Session{"logs", socket, manager, cache},
+                   std::string& redis_list_name)
+        : Session{"logs", socket, manager, cache, cache_mutex},
           _log{log}, _redis{redis},
           _log_file_path{log_file_path},
           _redis_list_name{redis_list_name},
-          _log_file{log_file},
-          _redis_manager{redis_manager}{}
->>>>>>> 70f24c44
+          _log_file{log_file} {}
 
 long LogsTask::GetFilterCode() noexcept {
     return DARWIN_FILTER_LOGS;
@@ -59,40 +46,13 @@
             WriteLogs();
         }
         if (_redis){
-<<<<<<< HEAD
-            if(not REDISAddLogs(body)) {
+            if(not REDISAddLogs(_raw_body)) {
                 DARWIN_LOG_WARNING("LogsTask:: Could not add log line to Redis.");
             }
-=======
-            REDISAddLogs(_raw_body);
->>>>>>> 70f24c44
         }
     } else {
         DARWIN_LOG_DEBUG("LogsTask:: No log to write, body size: " + std::to_string(_header.body_size));
     }
-<<<<<<< HEAD
-=======
-
-    Workflow();
-}
-
-void LogsTask::Workflow() {
-    switch (_header.response) {
-        case DARWIN_RESPONSE_SEND_BOTH:
-            SendToDarwin();
-            SendResToSession();
-            break;
-        case DARWIN_RESPONSE_SEND_BACK:
-            SendResToSession();
-            break;
-        case DARWIN_RESPONSE_SEND_DARWIN:
-            SendToDarwin();
-            break;
-        case DARWIN_RESPONSE_SEND_NO:
-        default:
-            break;
-    }
->>>>>>> 70f24c44
 }
 
 bool LogsTask::WriteLogs() {
@@ -102,30 +62,6 @@
     unsigned int retry = RETRY;
     bool fail;
 
-<<<<<<< HEAD
-    {
-        std::unique_lock<std::mutex> lck{_file_mutex};
-
-        fail = !_log_file.is_open() or _log_file.fail();
-        while(retry and fail){
-            DARWIN_LOG_INFO("LogsGenerator::LoadClassifier:: Error when opening the log file, "
-                            "will retry " + std::to_string(retry) + " times");
-            _log_file.open(_log_file_path, std::ios::out | std::ios::app);
-            fail = !_log_file.is_open() or _log_file.fail();
-            retry--;
-        }
-
-        if(fail) {
-            DARWIN_LOG_ERROR("LogsGenerator::LoadClassifier:: Error when opening the log file, "
-                            "too many retry, "
-                            "may due to low space disk or wrong permission");
-            return false;
-        }
-
-        _log_file << body << std::flush;
-    }
-
-=======
     fail = !(_log_file->Write(_raw_body));
     while(retry and fail){
         DARWIN_LOG_INFO("LogsGenerator::WriteLogs:: Error when writing in log file, "
@@ -141,7 +77,6 @@
         return false;
     }
 
->>>>>>> 70f24c44
     return true;
 }
 
