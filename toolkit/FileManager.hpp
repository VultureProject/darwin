--- conflicted
+++ resolved
@@ -19,11 +19,7 @@
             /// FileManager constructor
             /// \param file the file's path to manage
             /// \param append if we append data to the file
-<<<<<<< HEAD
-            explicit FileManager(std::string& file, bool app=true, bool reopen_on_failure=true);
-=======
-            explicit FileManager(const std::string& file, bool app=true);
->>>>>>> a3091281
+            explicit FileManager(const std::string& file, bool app=true, bool reopen_on_failure=true);
             ~FileManager();
 
             /// Open the file
