cmake_minimum_required(VERSION 3.7.2)

project(darwin)

set(CMAKE_VERBOSE_MAKEFILE on)
set(CMAKE_CXX_STANDARD 17)

if (DEBUG)
    SET(CMAKE_CXX_FLAGS "-W -Wall -Wextra -g -ggdb3")
else ()
    SET(CMAKE_CXX_FLAGS "-W -Wall -Wextra")
endif ()

set(CMAKE_MODULE_PATH ${CMAKE_MODULE_PATH} ${PROJECT_SOURCE_DIR}/cmake)

if (NOT DEFINED FILTER)
    set(
        FILTERS
        HOSTLOOKUP
        SESSION
        DGA
        CONNECTION
        TANOMALY
        ANOMALY
        CONTENT_INSPECTION
<<<<<<< HEAD
        BUFFER
=======
        YARA
>>>>>>> 45900ef4
    )
else (NOT DEFINED FILTER)
    set(
            FILTERS
            ${FILTER}
    )
endif (NOT DEFINED FILTER)


#####################
# CORE DEPENDENCIES #
#####################

set(
    ENV{PKG_CONFIG_PATH}
    "/usr/local/lib/pkgconfig/;/usr/local/libdata/pkgconfig/"
)
find_package(PkgConfig)

set(THREADS_PREFER_PTHREAD_FLAG ON)
find_package(Threads)

set(Boost_USE_STATIC_LIBS ON)
find_package(Boost
	COMPONENTS
	  system
	REQUIRED)

find_package(Hiredis REQUIRED)

set(
    DARWIN_LIBRARIES
    Threads::Threads
    Hiredis::Hiredis
    ${Boost_LIBRARIES}
)

###################
#  CORE INCLUDES  #
###################

include_directories(
        toolkit
        samples/base
        samples/
	${HIREDIS_INCLUDE_DIRS}
	${Boost_INCLUDE_DIRS}
)


####################
#   CORE SOURCES   #
####################

set(
        DARWIN_SOURCES
        samples/protocol.h
        samples/base/main.cpp
        samples/config.hpp samples/config.cpp
        samples/base/Stats.cpp samples/base/Stats.hpp
        samples/base/Core.cpp samples/base/Core.hpp
        samples/base/Logger.cpp samples/base/Logger.hpp
        samples/base/Monitor.cpp samples/base/Monitor.hpp
        samples/base/AGenerator.cpp samples/base/AGenerator.hpp
        samples/base/ThreadGroup.cpp samples/base/ThreadGroup.hpp
        samples/base/AlertManager.cpp samples/base/AlertManager.hpp

        samples/base/Server.cpp samples/base/Server.hpp
        samples/base/Manager.cpp samples/base/Manager.hpp
        samples/base/Session.cpp samples/base/Session.hpp

        toolkit/Network.cpp toolkit/Network.hpp
        toolkit/Validators.cpp toolkit/Validators.hpp
        toolkit/Time.cpp toolkit/Time.hpp
        toolkit/Files.cpp toolkit/Files.hpp
        toolkit/RedisManager.cpp toolkit/RedisManager.hpp
        toolkit/FileManager.cpp toolkit/FileManager.hpp
)


###########################
#   Filters CMake Calls   #
###########################

message("Generating CMake files for the filters: ${FILTERS}")

if("CONNECTION" IN_LIST FILTERS)
include(fconnection)
endif()

if("SESSION" IN_LIST FILTERS)
include(fsession)
endif()

if("HOSTLOOKUP" IN_LIST FILTERS)
include(fhostlookup)
endif()

if("DGA" IN_LIST FILTERS)
include(fdga)
endif()

if("TANOMALY" IN_LIST FILTERS)
include(ftanomaly)
endif()

if("ANOMALY" IN_LIST FILTERS)
include(fanomaly)
endif()

if("CONTENT_INSPECTION" IN_LIST FILTERS)
include(finspection)
endif()

if("TEST" IN_LIST FILTERS)
include(ftest)
endif()

if("SOFA" IN_LIST FILTERS)
include(fsofa)
endif()

<<<<<<< HEAD
if("BUFFER" IN_LIST FILTERS)
include(fbuffer)
=======
if("YARA" IN_LIST FILTERS)
include(fyara)
>>>>>>> 45900ef4
endif()<|MERGE_RESOLUTION|>--- conflicted
+++ resolved
@@ -23,11 +23,8 @@
         TANOMALY
         ANOMALY
         CONTENT_INSPECTION
-<<<<<<< HEAD
         BUFFER
-=======
         YARA
->>>>>>> 45900ef4
     )
 else (NOT DEFINED FILTER)
     set(
@@ -105,6 +102,7 @@
         toolkit/Files.cpp toolkit/Files.hpp
         toolkit/RedisManager.cpp toolkit/RedisManager.hpp
         toolkit/FileManager.cpp toolkit/FileManager.hpp
+        toolkit/StringUtils.cpp toolkit/StringUtils.hpp
 )
 
 
@@ -150,11 +148,10 @@
 include(fsofa)
 endif()
 
-<<<<<<< HEAD
 if("BUFFER" IN_LIST FILTERS)
 include(fbuffer)
-=======
+endif()
+
 if("YARA" IN_LIST FILTERS)
 include(fyara)
->>>>>>> 45900ef4
 endif()