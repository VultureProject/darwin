--- conflicted
+++ resolved
@@ -29,11 +29,8 @@
         CONTENT_INSPECTION
         BUFFER
         YARA
-<<<<<<< HEAD
         PYTHON
-=======
         TEST
->>>>>>> 016d80fb
     )
 else (NOT DEFINED FILTER)
     set(
