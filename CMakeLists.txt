cmake_minimum_required(VERSION 3.7.2)

project(darwin)

set(CMAKE_VERBOSE_MAKEFILE on)
set(CMAKE_CXX_STANDARD 14)
set(ENV{PKG_CONFIG_PATH}  "/usr/local/lib/pkgconfig/;/usr/local/libdata/pkgconfig/")

find_package(PkgConfig)

if (DEBUG)
    SET(CMAKE_CXX_FLAGS "-W -Wall -Wextra -g -ggdb3")
else ()
    SET(CMAKE_CXX_FLAGS "-W -Wall -Wextra")
endif ()

message("Flags: ${CMAKE_CXX_FLAGS}")

####################
#    CONNECTORS    #
####################

find_package(Threads)
find_package(faup)
pkg_check_modules(LIBEVENT REQUIRED libevent)
pkg_check_modules(LIBEVENT_PTHREADS REQUIRED libevent_pthreads)
link_directories(
        ${LIBEVENT_LIBRARY_DIRS}
        ${LIBEVENT_PTHREADS_LIBRARY_DIRS}
)

include_directories(/usr/local/include)

pkg_check_modules(HIREDIS REQUIRED hiredis)
include_directories(${HIREDIS_INCLUDE_DIRS})
link_directories(${HIREDIS_LIBRARY_DIRS})
find_library(HIREDIS_LIBRARY hiredis PATHS ${HIREDIS_LIBRARY_DIRS})

include_directories(${ARMADILLO_INCLUDE_DIRS})
find_library(ARMADILLO_LIBRARY armadillo PATHS ${ARMADILLO_LIBRARY_DIRS})

include_directories(${MLPACK_INCLUDE_DIRS})
find_library(MLPACK_LIBRARY mlpack PATHS ${MLPACK_LIBRARY_DIRS})

if(NOT ARMADILLO_LIBRARY)
message(WARNING "Did not find lib armadillo, will not be able to compile filters anomaly/tanomaly")
endif()

if(NOT MLPACK_LIBRARY)
message(WARNING "Did not find lib mlpack, will not be able to compile filters anomaly/tanomaly")
endif()

####################
#   !CONNECTORS    #
####################

set(
        DARWIN_SOURCES
        samples/protocol.h
        samples/base/main.cpp
        samples/config.hpp samples/config.cpp
        samples/base/Core.cpp samples/base/Core.hpp
        samples/base/Logger.cpp samples/base/Logger.hpp
        samples/base/Monitor.cpp samples/base/Monitor.hpp

        samples/base/Server.cpp samples/base/Server.hpp
        samples/base/Manager.cpp samples/base/Manager.hpp
        samples/base/Session.cpp samples/base/Session.hpp

        toolkit/Network.cpp toolkit/Network.hpp
        toolkit/Validators.cpp toolkit/Validators.hpp
        toolkit/RedisManager.cpp toolkit/RedisManager.hpp
        toolkit/ThreadManager.cpp toolkit/ThreadManager.hpp
        toolkit/Time.cpp toolkit/Time.hpp
<<<<<<< HEAD
        toolkit/Base64.h
=======
        toolkit/Files.cpp toolkit/Files.hpp
>>>>>>> c5ada590
)

find_package(Boost)

######################
#  USER_AGENT FILTER #
######################

set(
        USER_AGENT_SOURCES
        samples/fuseragent/UserAgentTask.cpp samples/fuseragent/UserAgentTask.hpp
        samples/fuseragent/Generator.cpp samples/fuseragent/Generator.hpp
)

set(
        USER_AGENT_GENERATOR_DIRECTORY
        samples/fuseragent/
)

set(
        USER_AGENT_LIBS
        libtensorflow_cc.so
        libtensorflow_framework.so
        libexecinfo.so
)

set(
        USER_AGENT_INC
        /usr/local/include/contrib/eigen/
        /usr/local/include/contrib/absl/
)

set(
        USER_AGENT_LIBS_DIRS
        /usr/local/lib/tensorflow/
)

######################
# !USER_AGENT FILTER #
######################

######################
#     DGA FILTER     #
######################

set(
        DGA_SOURCES
        samples/fdga/DGATask.cpp samples/fdga/DGATask.hpp
        samples/fdga/Generator.cpp samples/fdga/Generator.hpp
)

set(
        DGA_GENERATOR_DIRECTORY
        samples/fdga/
)

set(
        DGA_LIBS
        libtensorflow_cc.so
        libtensorflow_framework.so
        libexecinfo.so
        libfaupl.so
)

set(
        DGA_INC
        /usr/local/include/contrib/eigen/
        /usr/local/include/contrib/absl/
)

set(
        DGA_LIBS_DIRS
        /usr/local/lib/tensorflow/
)

######################
#    !DGA FILTER     #
######################

######################
# HOSTLOOKUP FILTER  #
######################

set(
        HOSTLOOKUP_SOURCES
        samples/fhostlookup/HostLookupTask.cpp samples/fhostlookup/HostLookupTask.hpp
        samples/fhostlookup/Generator.cpp samples/fhostlookup/Generator.hpp
)

set(
        HOSTLOOKUP_GENERATOR_DIRECTORY
        samples/fhostlookup/
)

set(
        HOSTLOOKUP_LIBS
)

set(
        HOSTLOOKUP_INC
)

set(
        HOSTLOOKUP_LIBS_DIRS
)

######################
# !HOSTLOOKUP FILTER #
######################


######################
#   SESSION FILTER   #
######################

set(
        SESSION_SOURCES
        samples/fsession/SessionTask.cpp samples/fsession/SessionTask.hpp
        samples/fsession/Generator.cpp samples/fsession/Generator.hpp
)

set(
        SESSION_GENERATOR_DIRECTORY
        samples/fsession/
)

pkg_check_modules(HIREDIS REQUIRED hiredis)

set(
        HIREDIS_LIBS
        hiredis
)

set(
        HIREDIS_INC
        ${HIREDIS_INCLUDE_DIRS}
)

set(
        HIREDIS_LIBS_DIRS
        ${HIREDIS_LIBRARY_DIRS}
)


######################
#  !SESSION FILTER   #
######################


######################
#  REPUTATION FILTER #
######################

set(
        REPUTATION_SOURCES
        samples/freputation/ReputationTask.cpp samples/freputation/ReputationTask.hpp
        samples/freputation/Generator.cpp samples/freputation/Generator.hpp
)

set(
        REPUTATION_GENERATOR_DIRECTORY
        samples/freputation/
)

pkg_check_modules(MAXMINDDB REQUIRED libmaxminddb)

set(
        REPUTATION_LIBS
        maxminddb
)

set(
        REPUTATION_INC
        ${MAXMINDDB_INCLUDE_DIRS}
)

set(
        REPUTATION_LIBS_DIRS
        ${MAXMINDDB_LIBRARY_DIRS}
)


######################
# !REPUTATION FILTER #
######################


#########################
#    DECISION FILTER    #
#########################

set(
        DECISION_SOURCES
        samples/fdecision/DecisionTask.cpp samples/fdecision/DecisionTask.hpp
        samples/fdecision/Generator.cpp samples/fdecision/Generator.hpp
)

set(
        DECISION_GENERATOR_DIRECTORY
        samples/fdecision/
)

set(
        DECISION_LIBS
)

set(
        DECISION_INC
)

set(
        DECISION_LIBS_DIRS
)

#########################
#   !DECISION FILTER    #
#########################

#########################
#   CONNECTION FILTER   #
#########################

set(
        CONNECTION_SOURCES
        samples/fconnection/ConnectionSupervisionTask.cpp samples/fconnection/ConnectionSupervisionTask.hpp
        samples/fconnection/Generator.cpp samples/fconnection/Generator.hpp
)

set(
        CONNECTION_GENERATOR_DIRECTORY
        samples/fconnection/
)

set(
        CONNECTION_LIBS
)

set(
        CONNECTION_INC
)

set(
        CONNECTION_LIBS_DIRS
)

#########################
#  !CONNECTION FILTER   #
#########################

#########################
#    TANOMALY FILTER   #
#########################

set(
        TANOMALY_SOURCES
        samples/ftanomaly/TAnomalyThreadManager.cpp samples/ftanomaly/TAnomalyThreadManager.hpp
        samples/ftanomaly/TAnomalyTask.cpp samples/ftanomaly/TAnomalyTask.hpp
        samples/ftanomaly/Generator.cpp samples/ftanomaly/Generator.hpp
)

set(
        TANOMALY_GENERATOR_DIRECTORY
        samples/ftanomaly/
)

set(
        TANOMALY_LIBS
        lapack
        blas
        ${ARMADILLO_LIBRARY}
        ${MLPACK_LIBRARY}
)

set(
        TANOMALY_INC
        ${ARMADILLO_INCLUDE_DIRS}
        ${MLPACK_INCLUDE_DIRS}
)

set(
        TANOMALY_LIBS_DIRS
        ${TANOMALY_LIBRARY_DIRS}
)

#########################
#   !TANOMALY FILTER    #
#########################

#########################
#   ANOMALY FILTER   #
#########################

set(
        ANOMALY_SOURCES
        samples/fanomaly/AnomalyTask.cpp samples/fanomaly/AnomalyTask.hpp
        samples/fanomaly/Generator.cpp samples/fanomaly/Generator.hpp
)

set(
        ANOMALY_GENERATOR_DIRECTORY
        samples/fanomaly/
)

set(
        ANOMALY_LIBS
        lapack
        blas
        ${ARMADILLO_LIBRARY}
        ${MLPACK_LIBRARY}
)

set(
        ANOMALY_INC
        ${ARMADILLO_INCLUDE_DIRS}
        ${MLPACK_INCLUDE_DIRS}
)

set(
        ANOMALY_LIBS_DIRS
        ${ANOMALY_LIBRARY_DIRS}
)

#########################
#    !ANOMALY FILTER    #
#########################

#########################
#      LOGS FILTER      #
#########################

set(
        LOGS_SOURCES
        samples/flogs/LogsTask.cpp samples/flogs/LogsTask.hpp
        samples/flogs/Generator.cpp samples/flogs/Generator.hpp
)

set(
        LOGS_GENERATOR_DIRECTORY
        samples/flogs/
)

set(
        LOGS_LIBS
)

set(
        LOGS_INC
)

set(
        LOGS_LIBS_DIRS
        ${LOGS_LIBRARY_DIRS}
)

#########################
#     !LOGS FILTER      #
#########################

#########################
#       END FILTER      #
#########################

set(
        END_SOURCES
        samples/fend/EndTask.cpp samples/fend/EndTask.hpp
        samples/fend/Generator.cpp samples/fend/Generator.hpp
)

set(
        END_GENERATOR_DIRECTORY
        samples/fend/
)

set(
        END_LIBS
)

set(
        END_INC
)

set(
        END_LIBS_DIRS
        ${END_LIBRARY_DIRS}
)

#########################
#      !END FILTER      #
#########################



#########################
# PYTHON_EXAMPLE FILTER #
#########################

set(
        PYTHON_EXAMPLE_SOURCES
        samples/fpythonexample/PythonExampleTask.cpp samples/fpythonexample/PythonExampleTask.hpp
        samples/fpythonexample/Generator.cpp samples/fpythonexample/Generator.hpp

        toolkit/PythonUtils.cpp toolkit/PythonUtils.hpp
)

set(
        PYTHON_EXAMPLE_GENERATOR_DIRECTORY
        samples/fpythonexample/
)

set(
        PYTHON_EXAMPLE_LIBS
        python3.6m
        boost_filesystem
)

set(
        PYTHON_EXAMPLE_INC
        /usr/local/include/python3.6m/
)

set(
        PYTHON_EXAMPLE_LIBS_DIRS
)

#########################
#!PYTHON_EXAMPLE FILTER #
#########################


#################################
#   CONTENT INSPECTION FILTER   #
#################################

set(
        CONTENT_INSPECTION_SOURCES
        samples/finspection/ContentInspectionTask.cpp samples/finspection/ContentInspectionTask.hpp
        samples/finspection/Generator.cpp samples/finspection/Generator.hpp
        samples/finspection/data_pool.cpp samples/finspection/data_pool.hpp
        samples/finspection/file_utils.cpp samples/finspection/file_utils.hpp
        samples/finspection/hash_utils.cpp samples/finspection/hash_utils.hpp
        samples/finspection/rand_utils.cpp samples/finspection/rand_utils.hpp
        samples/finspection/flow.cpp samples/finspection/flow.hpp
        samples/finspection/packets.cpp samples/finspection/packet-utils.hpp
        samples/finspection/extract_impcap.cpp samples/finspection/extract_impcap.hpp
        samples/finspection/stream_buffer.cpp samples/finspection/stream_buffer.hpp
        samples/finspection/tcp_sessions.cpp samples/finspection/tcp_sessions.hpp
        samples/finspection/yara_utils.cpp samples/finspection/yara_utils.hpp
        samples/finspection/packet-utils.hpp
)

set(
        CONTENT_INSPECTION_GENERATOR_DIRECTORY
        samples/finspection/
)

set(
        CONTENT_INSPECTION_LIBS
        yara
)

set(
        CONTENT_INSPECTION_INC
        ${LIBYARA_INCLUDE_DIRS}
)

set(
        CONTENT_INSPECTION_LIBS_DIRS
        ${LIBYARA_LIBRARY_DIRS}
)

#################################
#  !CONTENT INSPECTION FILTER   #
#################################

###########################
#   YARA SCANNER FILTER   #
###########################

set(
        YARA_SCAN_SOURCES
        samples/fyarascan/Generator.cpp samples/fyarascan/Generator.hpp
        samples/fyarascan/YaraScanTask.cpp samples/fyarascan/YaraScanTask.hpp
        toolkit/Yara.cpp toolkit/Yara.hpp
)

set(
        YARA_SCAN_GENERATOR_DIRECTORY
        samples/fyarascan/
)

set(
        YARA_SCAN_LIBS
        yara
)

set(
        YARA_SCAN_INC
        ${LIBYARA_INCLUDE_DIRS}
)

set(
        YARA_SCAN_LIBS_DIRS
        ${LIBYARA_LIBRARY_DIRS}
)

###########################
#  !YARA SCANNER FILTER   #
###########################

if (NOT DEFINED FILTER)
    set(
        FILTERS
        USER_AGENT
        HOSTLOOKUP
        SESSION
        REPUTATION
        DGA
        CONNECTION
        TANOMALY
        ANOMALY
        LOGS
        END
        CONTENT_INSPECTION
        YARA_SCAN
    )
else (NOT DEFINED FILTER)
    set(
            FILTERS
            ${FILTER}
    )
endif (NOT DEFINED FILTER)
message("Generating CMake files for the filters: ${FILTERS}")

foreach(FILTER ${FILTERS})

    message("Creating lib: ${FILTER}")

    string(TOLOWER "${FILTER}" LIB_NAME)

    include_directories(
            toolkit
            filters
            samples/
            samples/base
            samples/base/network
            samples/base/thread
            ${${FILTER}_INC}
    )

    add_library(
            ${LIB_NAME}
            STATIC
            ${${FILTER}_SOURCES}
    )

    message("Lib created")

endforeach()

foreach(FILTER ${FILTERS})

    message("Creating filter: ${FILTER}")

    string(TOLOWER "darwin_${FILTER}" EXEC_NAME)
    string(TOLOWER "${FILTER}" LIB_NAME)

    link_directories(
            ${${FILTER}_LIBS_DIRS}
    )

    add_executable(
            ${EXEC_NAME}
            ${DARWIN_SOURCES}
    )
    target_include_directories(
            ${EXEC_NAME}
            PRIVATE
            ${${FILTER}_GENERATOR_DIRECTORY}
    )
    target_link_libraries(
            ${EXEC_NAME}
            ${LIB_NAME}
            ${${FILTER}_LIBS}
            pthread
            boost_system
            hiredis
    )

    message("Executable name: ${EXEC_NAME}")

endforeach()<|MERGE_RESOLUTION|>--- conflicted
+++ resolved
@@ -72,11 +72,8 @@
         toolkit/RedisManager.cpp toolkit/RedisManager.hpp
         toolkit/ThreadManager.cpp toolkit/ThreadManager.hpp
         toolkit/Time.cpp toolkit/Time.hpp
-<<<<<<< HEAD
         toolkit/Base64.h
-=======
         toolkit/Files.cpp toolkit/Files.hpp
->>>>>>> c5ada590
 )
 
 find_package(Boost)
