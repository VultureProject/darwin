--- conflicted
+++ resolved
@@ -145,10 +145,7 @@
 RESP_ONE       = '{"logs_1": {}}'
 RESP_THREE     = '{"logs_1": {}, "logs_2": {}, "logs_3": {}}'
 RESP_STATUS_OK = '{"status": "OK"}'
-<<<<<<< HEAD
 RESP_STATUS_KO_GEN = '{"status": "KO"'
-=======
->>>>>>> 6d027d7f
 RESP_STATUS_KO_NO_PID = '{"status": "KO", "errors": [{"filter": "logs_1", "error": "PID file not accessible"}]}'
 RESP_STATUS_KO_NO_RUN = '{"status": "KO", "errors": [{"filter": "logs_1", "error": "Process not running"}]}'
 RESP_STATUS_KO_NO_MAIN_SOCK = '{"status": "KO", "errors": [{"filter": "logs_1", "error": "Main socket not created"}]}'
