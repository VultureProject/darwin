--- conflicted
+++ resolved
@@ -147,30 +147,10 @@
 # Responses
 
 RESP_EMPTY     = '{}'
-<<<<<<< HEAD
-RESP_ONE       = '{"logs_1": {"status": "running"}}'
-RESP_THREE     = '{"logs_1": {"status": "running"}, "logs_2": {"status": "running"}, "logs_3": {"status": "running"}}'
-RESP_STATUS_OK = '{"status": "OK"}'
-RESP_STATUS_KO_GEN = '{"status": "KO"'
-RESP_STATUS_KO_NO_PID = '{"status": "KO", "errors": [{"filter": "logs_1", "error": "PID file not accessible"}]}'
-RESP_STATUS_KO_NO_RUN = '{"status": "KO", "errors": [{"filter": "logs_1", "error": "Process not running"}]}'
-RESP_STATUS_KO_NO_MAIN_SOCK = '{"status": "KO", "errors": [{"filter": "logs_1", "error": "Main socket not created"}]}'
-RESP_STATUS_KO_NO_MON_SOCK = '{"status": "KO", "errors": [{"filter": "logs_1", "error": "Monitoring socket not created"}]}'
-RESP_STATUS_KO_NO_MON_SOCK_NREADY = '{"status": "KO", "errors": [{"filter": "logs_1", "error": "Monitoring socket not ready"}]}'
-RESP_STATUS_KO_LIST = [ RESP_STATUS_KO_NO_PID,
-                        RESP_STATUS_KO_NO_RUN,
-                        RESP_STATUS_KO_NO_MAIN_SOCK,
-                        RESP_STATUS_KO_NO_MON_SOCK,
-                        RESP_STATUS_KO_NO_MON_SOCK_NREADY]
-RESP_FILTER_NOT_EXISTING = '{"status": "KO", "errors": [{"filter": "tototititata", "error": "Filter not existing"}]}'
 
-RESP_MON_STATUS_STARTING = '"status: "starting"'
-RESP_MON_STATUS_CONFIGURING = '"status": "configuring"'
-RESP_MON_STATUS_RUNNING = '"status": "running"'
-=======
-RESP_LOGS_1 = '"logs_1": {}'
-RESP_LOGS_2 = '"logs_2": {}'
-RESP_LOGS_3 = '"logs_3": {}'
+RESP_LOGS_1 = '"logs_1": {"status": "running"}'
+RESP_LOGS_2 = '"logs_2": {"status": "running"}'
+RESP_LOGS_3 = '"logs_3": {"status": "running"}'
 RESP_STATUS_OK = '"status": "OK"'
 RESP_STATUS_KO = '"status": "KO"'
 RESP_ERROR_NO_PID = '"error": "PID file not accessible"'
@@ -178,5 +158,4 @@
 RESP_ERROR_NO_MAIN_SOCK = '"error": "Main socket not created"'
 RESP_ERROR_NO_MON_SOCK = '"error": "Monitoring socket not created"'
 RESP_ERROR_NO_MON_SOCK_NOT_READY = '"error": "Monitoring socket not ready"'
-RESP_ERROR_FILTER_NOT_EXISTING = '"error": "Filter not existing"'
->>>>>>> 41166d0b
+RESP_ERROR_FILTER_NOT_EXISTING = '"error": "Filter not existing"'