import logging
import os
import os.path
import uuid
import subprocess

from conf import DEFAULT_FILTER_PATH, VALGRIND_MEMCHECK
from darwin import DarwinApi
from time import sleep
from tools.redis_utils import RedisServer

DEFAULT_LOG_FILE = "/var/log/darwin/darwin.log"
REDIS_SOCKET = "/tmp/redis.sock"
REDIS_LIST_NAME = "darwin_tests"
REDIS_CHANNEL_NAME = "darwin.tests"

class Filter():

<<<<<<< HEAD
    def __init__(self, path=None, config_file=None, filter_name="filter", socket_path=None, monitoring_socket_path=None, pid_file=None, output="NONE", next_filter_socket_path="no", nb_thread=1, cache_size=0, thresold=101, log_level="DEVELOPER"):
=======
    def __init__(self, path=None, config_file=None, filter_name="test", socket_path=None, monitoring_socket_path=None, pid_file=None, output="NONE", next_filter_socket_path="no", nb_threads=1, cache_size=0, thresold=101, log_level="-z"):
>>>>>>> 061abbdd
        self.filter_name = filter_name
        self.socket = socket_path if socket_path else "/tmp/{}.sock".format(filter_name)
        self.config = config_file if config_file else "/tmp/{}.conf".format(filter_name)
        self.path = path if path else "{}darwin_{}".format(DEFAULT_FILTER_PATH, filter_name)
        self.monitor = monitoring_socket_path if monitoring_socket_path else "/tmp/{}_mon.sock".format(filter_name)
        self.pid = pid_file if pid_file else "/tmp/{}.pid".format(filter_name)
<<<<<<< HEAD
        self.cmd = [self.path, "-l", log_level, self.filter_name, self.socket, self.config, self.monitor, self.pid, output, next_filter_socket_path, str(nb_thread), str(cache_size), str(thresold)]
=======
        self.cmd = [self.path, self.filter_name, self.socket, self.config, self.monitor, self.pid, output, next_filter_socket_path, str(nb_threads), str(cache_size), str(thresold), log_level]
>>>>>>> 061abbdd
        self.process = None
        self.error_code = 99 # For valgrind testing
        self.pubsub = None

    def __del__(self):
        if self.process and self.process.poll() is None:
            if VALGRIND_MEMCHECK is False:
                self.stop()
            else:
                self.valgrind_stop()
        self.clean_files()

    def check_start(self):
        if not os.path.exists(self.pid):
            logging.error("No PID file at start, maybe filter crashed")
            return False
        p = self.process.poll()
        if p is not None:
            logging.error("Process does not respond, must be down")
            return False
        return True

    def check_stop(self):
        if os.path.exists(self.pid):
            logging.error("PID file not removed when stopping, maybe filter crashed")
            return False
        return True

    def start(self):
        self.process = subprocess.Popen(self.cmd)
        sleep(2)
        return self.check_start()

    def check_run(self):
        if self.process and self.process.poll() is None:
            return True

        return False

    def stop(self):
        self.process.terminate()
        try:
            self.process.wait(3)
        except subprocess.TimeoutExpired:
            logging.error("Unable to stop filter properly... Killing it.")
            self.process.kill()
            self.process.wait()
            return False
        return self.check_stop()

    def valgrind_start(self):
        if VALGRIND_MEMCHECK is False:
            return self.start()
        command = ['valgrind',
                   '--tool=memcheck',
                   '--leak-check=yes',
                   '-q', # Quiet mode so it doesn't pollute the output
                   '--error-exitcode={}'.format(self.error_code), #If valgrind reports error(s) during the run, return this exit code.
                   ] + self.cmd

        self.process = subprocess.Popen(command, stdout=subprocess.PIPE, stderr=subprocess.PIPE)
        sleep(3)
        return self.check_start()

    def valgrind_stop(self):
        if VALGRIND_MEMCHECK is False:
            return self.stop()
        sleep(3)
        self.process.terminate()
        try:
            self.process.wait(15) # Valgrind can take some time, so it needs a generous timeout
        except subprocess.TimeoutExpired:
            logging.error("Unable to stop filter properly... Killing it.")
            self.process.kill()
            self.process.wait()
            return False

        # If valgrind return the famous error code
        if self.process.returncode == self.error_code :
            out, err = self.process.communicate()
            logging.error("Valgrind returned error code: {}".format(self.process.returncode))
            logging.error("Valgrind error: {}".format(err))
            return False

        return self.check_stop()

    def clean_files(self):

        try:
            os.remove(self.config)
        except:
            pass

        try:
            os.remove(self.socket)
        except:
            pass

        try:
            os.remove(self.monitor)
        except:
            pass

        try:
            os.remove(self.pid)
        except:
            pass


    def configure(self, config):
        with open(self.config, 'w') as f:
            f.write(config)


    def send_single(self, line):
        """
        Send a single line.
        """
        api = DarwinApi(socket_type="unix", socket_path=self.socket)
        ret = api.call([line], response_type="back")

        api.close()
        return ret<|MERGE_RESOLUTION|>--- conflicted
+++ resolved
@@ -16,22 +16,14 @@
 
 class Filter():
 
-<<<<<<< HEAD
     def __init__(self, path=None, config_file=None, filter_name="filter", socket_path=None, monitoring_socket_path=None, pid_file=None, output="NONE", next_filter_socket_path="no", nb_thread=1, cache_size=0, thresold=101, log_level="DEVELOPER"):
-=======
-    def __init__(self, path=None, config_file=None, filter_name="test", socket_path=None, monitoring_socket_path=None, pid_file=None, output="NONE", next_filter_socket_path="no", nb_threads=1, cache_size=0, thresold=101, log_level="-z"):
->>>>>>> 061abbdd
         self.filter_name = filter_name
         self.socket = socket_path if socket_path else "/tmp/{}.sock".format(filter_name)
         self.config = config_file if config_file else "/tmp/{}.conf".format(filter_name)
         self.path = path if path else "{}darwin_{}".format(DEFAULT_FILTER_PATH, filter_name)
         self.monitor = monitoring_socket_path if monitoring_socket_path else "/tmp/{}_mon.sock".format(filter_name)
         self.pid = pid_file if pid_file else "/tmp/{}.pid".format(filter_name)
-<<<<<<< HEAD
         self.cmd = [self.path, "-l", log_level, self.filter_name, self.socket, self.config, self.monitor, self.pid, output, next_filter_socket_path, str(nb_thread), str(cache_size), str(thresold)]
-=======
-        self.cmd = [self.path, self.filter_name, self.socket, self.config, self.monitor, self.pid, output, next_filter_socket_path, str(nb_threads), str(cache_size), str(thresold), log_level]
->>>>>>> 061abbdd
         self.process = None
         self.error_code = 99 # For valgrind testing
         self.pubsub = None
