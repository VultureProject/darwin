--- conflicted
+++ resolved
@@ -4,20 +4,10 @@
 from tools.redis_utils import RedisServer
 from tools.output import print_result
 from tools.filter import Filter
-<<<<<<< HEAD
-from darwin import DarwinApi
-=======
->>>>>>> aa178d17
 
 REDIS_SOCKET_PATH = "/tmp/redis.sock"
 REDIS_LIST_TRIGGER = "trigger_redis_list"
 REDIS_LIST_NAME = "redisTest"
-<<<<<<< HEAD
-FTEST_CONF_TEMPLATE = """{{
-    "redis_socket_path": "{0}",
-    "alert_redis_list_name": "{1}"
-}}""".format(REDIS_SOCKET_PATH, REDIS_LIST_NAME)
-=======
 REDIS_CHANNEL_TRIGGER = "trigger_redis_channel"
 REDIS_CHANNEL_NAME = "redis.test"
 FTEST_CONF_TEMPLATE = """{{
@@ -25,7 +15,6 @@
     "redis_list_name": "{1}",
     "redis_channel_name": "{2}"
 }}""".format(REDIS_SOCKET_PATH, REDIS_LIST_NAME, REDIS_CHANNEL_NAME)
->>>>>>> aa178d17
 
 
 class TestFilter(Filter):
@@ -63,27 +52,15 @@
 def simple_master_server():
     master = RedisServer(unix_socket=REDIS_SOCKET_PATH)
 
-<<<<<<< HEAD
-    filter = TestFilter(redis_server=master)
-    filter.configure(FTEST_CONF_TEMPLATE)
-    filter.valgrind_start()
-
-    try:
-        filter.log('The cake is a lie')
-    except Exception as e:
-        logging.error("simple_master_server: Could not connect to logs filter: " + str(e))
-        return False
-=======
-    filter = Filter()
-    filter.configure(FTEST_CONF_TEMPLATE)
-    filter.start()
+    filter = Filter()
+    filter.configure(FTEST_CONF_TEMPLATE)
+    filter.valgrind_start()
 
     try:
         filter.send_single(REDIS_LIST_TRIGGER)
     except Exception as e:
        logging.error("simple_master_server: Could not connect to test filter: {}".format(e))
        return False
->>>>>>> aa178d17
 
     sleep(1)
 
@@ -103,30 +80,17 @@
     master = RedisServer(address="127.0.0.1", port=1234)
     replica = RedisServer(address="127.0.0.1", port=1235, unix_socket=REDIS_SOCKET_PATH, master=master)
 
-<<<<<<< HEAD
-    filter = TestFilter(redis_server=slave)
-    filter.configure(FTEST_CONF_TEMPLATE)
-    filter.valgrind_start()
-=======
-    filter = Filter()
-    filter.configure(FTEST_CONF_TEMPLATE)
-    filter.start()
->>>>>>> aa178d17
+    filter = Filter()
+    filter.configure(FTEST_CONF_TEMPLATE)
+    filter.valgrind_start()
 
     master.channel_subscribe(REDIS_CHANNEL_NAME)
 
     try:
-<<<<<<< HEAD
-        filter.log('It s dangerous out there. Take this sword.')
-    except Exception:
-        logging.error("master_slave: Could not connect to logs filter")
-        return False
-=======
         filter.send_single(REDIS_CHANNEL_TRIGGER)
     except Exception as e:
        logging.error("master_replica: Could not connect to test filter: {}".format(e))
        return False
->>>>>>> aa178d17
 
     sleep(1)
 
@@ -150,42 +114,25 @@
     master = RedisServer(address="127.0.0.1", port=1234)
     replica = RedisServer(address="127.0.0.1", unix_socket=REDIS_SOCKET_PATH, master=master)
 
-<<<<<<< HEAD
-    filter = TestFilter(redis_server=slave)
-    filter.configure(FTEST_CONF_TEMPLATE)
-    filter.valgrind_start()
-
-    try:
-        filter.log('It s dangerous out there. Take this sword.')
-    except Exception:
-        logging.error("master_slave_master_fail: Could not connect to logs filter")
-=======
-    filter = Filter()
-    filter.configure(FTEST_CONF_TEMPLATE)
-    filter.start()
+    filter = Filter()
+    filter.configure(FTEST_CONF_TEMPLATE)
+    filter.valgrind_start()
 
     try:
         # success
         filter.send_single(REDIS_LIST_TRIGGER)
     except Exception as e:
         logging.error("master_replica_master_temp_fail: Could not connect to test filter: {}".format(e))
->>>>>>> aa178d17
         return False
 
     master.stop()
     sleep(1)
 
     try:
-<<<<<<< HEAD
-        filter.log('You re gonna have a bad time.')
-    except Exception:
-        logging.error("master_slave_master_fail: Could not connect to logs filter")
-=======
         # failure
         filter.send_single(REDIS_LIST_TRIGGER)
     except Exception as e:
         logging.error("master_replica_master_temp_fail: Could not connect to test filter: {}".format(e))
->>>>>>> aa178d17
         return False
 
     sleep(1)
@@ -219,32 +166,19 @@
 
 
 
-<<<<<<< HEAD
-    filter = TestFilter(redis_server=slave)
-    filter.configure(FTEST_CONF_TEMPLATE)
-    master.stop()
-
-    filter.valgrind_start()
-
-    try:
-        filter.log('It s dangerous out there. Take this sword.')
-    except Exception:
-        logging.error("master_slave_master_off: Could not connect to logs filter")
-=======
 def master_replica_transfer(function_name, healthcheck):
     master = RedisServer(address="127.0.0.1", port=1234)
     replica = RedisServer(address="127.0.0.1", port=1235, unix_socket=REDIS_SOCKET_PATH, master=master)
 
     filter = Filter()
     filter.configure(FTEST_CONF_TEMPLATE)
-    filter.start()
+    filter.valgrind_start()
 
     try:
         # success
         filter.send_single(REDIS_LIST_TRIGGER)
     except Exception as e:
         logging.error("{}: Could not connect to test filter: {}".format(function_name, e))
->>>>>>> aa178d17
         return False
 
     # master becomes replica
@@ -281,16 +215,6 @@
     return True
 
 
-<<<<<<< HEAD
-    filter = TestFilter(redis_server=master)
-    filter.configure(FTEST_CONF_TEMPLATE)
-    filter.valgrind_start()
-
-    try:
-        filter.log('The cake is a lie')
-    except Exception:
-        logging.error("master_timeout: Could not connect to logs filter")
-=======
 
 def master_replica_transfer_no_healthcheck():
     return master_replica_transfer("master_replica_transfer_no_healthcheck", healthcheck=False)
@@ -306,14 +230,13 @@
 
     filter = Filter()
     filter.configure(FTEST_CONF_TEMPLATE)
-    filter.start()
+    filter.valgrind_start()
 
     try:
         # success
         filter.send_single(REDIS_LIST_TRIGGER)
     except Exception as e:
         logging.error("{}: Could not connect to test filter: {}".format(function_name, e))
->>>>>>> aa178d17
         return False
 
     # master shuts down
@@ -327,16 +250,10 @@
         sleep(8)
 
     try:
-<<<<<<< HEAD
-        filter.log('The cake is a lie')
-    except Exception:
-        logging.error("master_timeout: Could not connect to logs filter")
-=======
         # success
         return_code = filter.send_single(REDIS_LIST_TRIGGER)
     except Exception as e:
         logging.error("{}: Could not connect to test filter: {}".format(function_name, e))
->>>>>>> aa178d17
         return False
 
     if return_code != 0:
@@ -367,25 +284,15 @@
 def multi_thread_master():
     master = RedisServer(unix_socket=REDIS_SOCKET_PATH)
 
-<<<<<<< HEAD
-    filter = TestFilter(redis_server=master, nb_threads=5)
-    filter.configure(FTEST_CONF_TEMPLATE)
-    filter.valgrind_start()
-=======
     filter = Filter(nb_threads=5)
     filter.configure(FTEST_CONF_TEMPLATE)
-    filter.start()
->>>>>>> aa178d17
+    filter.valgrind_start()
 
     thread_list = []
     def thread_brute(filter, count_log):
         for count in range(0, count_log):
             try:
-<<<<<<< HEAD
-                filter.log('All work and no play makes Jake a dull boy.')
-=======
                 filter.send_single(REDIS_LIST_TRIGGER)
->>>>>>> aa178d17
             except:
                 return False
         return True
