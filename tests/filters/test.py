import threading

import filters.fdga as fdga
import filters.flogs as flogs
import filters.fsofa as fsofa
import filters.fanomaly as fanomaly
import filters.ftanomaly as ftanomaly 
import filters.fconnection as fconnection
import filters.fhostlookup as fhostlookup
from tools.output import print_results

def run():
    print('Filter Results:')

<<<<<<< HEAD
    flist = [
        fdga,
        fconnection,
        flogs,
        fhostlookup,
        ftanomaly
    ]

    threads = list()
    for f in flist:
        t = threading.Thread(target=f.run)
        threads.append(t)
        t.start()

    for thread in threads:
        thread.join()
=======
    ftanomaly.run()
    fdga.run()
    fconnection.run()
    flogs.run()
    fhostlookup.run()
    fsofa.run()
    fanomaly.run()
>>>>>>> 48bfeccb

    print()
    print()<|MERGE_RESOLUTION|>--- conflicted
+++ resolved
@@ -12,13 +12,14 @@
 def run():
     print('Filter Results:')
 
-<<<<<<< HEAD
     flist = [
         fdga,
         fconnection,
         flogs,
         fhostlookup,
-        ftanomaly
+        ftanomaly,
+        fsofa,
+        fanomaly
     ]
 
     threads = list()
@@ -29,15 +30,6 @@
 
     for thread in threads:
         thread.join()
-=======
-    ftanomaly.run()
-    fdga.run()
-    fconnection.run()
-    flogs.run()
-    fhostlookup.run()
-    fsofa.run()
-    fanomaly.run()
->>>>>>> 48bfeccb
 
     print()
     print()