import filters.fdga as fdga
import filters.flogs as flogs
<<<<<<< HEAD
import filters.fsofa as fsofa
=======
import filters.fanomaly as fanomaly
>>>>>>> e41a5f1a
import filters.ftanomaly as ftanomaly 
import filters.fconnection as fconnection
import filters.fhostlookup as fhostlookup
from tools.output import print_results


def run():
    print('Filter Results:')

    ftanomaly.run()
    fdga.run()
    fconnection.run()
    flogs.run()
    fhostlookup.run()
<<<<<<< HEAD
    fsofa.run()
=======
    fanomaly.run()
>>>>>>> e41a5f1a

    print()
    print()<|MERGE_RESOLUTION|>--- conflicted
+++ resolved
@@ -1,10 +1,7 @@
 import filters.fdga as fdga
 import filters.flogs as flogs
-<<<<<<< HEAD
 import filters.fsofa as fsofa
-=======
 import filters.fanomaly as fanomaly
->>>>>>> e41a5f1a
 import filters.ftanomaly as ftanomaly 
 import filters.fconnection as fconnection
 import filters.fhostlookup as fhostlookup
@@ -19,11 +16,8 @@
     fconnection.run()
     flogs.run()
     fhostlookup.run()
-<<<<<<< HEAD
     fsofa.run()
-=======
     fanomaly.run()
->>>>>>> e41a5f1a
 
     print()
     print()