--- conflicted
+++ resolved
@@ -12,27 +12,18 @@
 from tools.logger import CustomAdapter
 from darwin import DarwinApi, DarwinPacket
 
-<<<<<<< HEAD
 REDIS_SOCKET = "/tmp/redis_tanomaly.sock"
-=======
 REDIS_SOCKET = "/tmp/redis_anomaly.sock"
->>>>>>> 25a946e2
 REDIS_ALERT_LIST = "test_ftanomaly"
 REDIS_ALERT_CHANNEL = "test.ftanomaly"
 ALERT_FILE = "/tmp/test_ftanomaly.txt"
 DATA_TEST = "filters/data/anomalyData.txt"
 
 class TAnomaly(Filter):
-<<<<<<< HEAD
     def __init__(self, logger):
-        super().__init__(filter_name="tanomaly", logger=logger)
+        super().__init__(filter_name="tanomaly", cache_size=1, logger=logger)
         self.redis = RedisServer(unix_socket=REDIS_SOCKET, port=6380, logger=logger)
         self.redis.start()
-=======
-    def __init__(self):
-        super().__init__(filter_name="tanomaly", cache_size=1)
-        self.redis = RedisServer(unix_socket=REDIS_SOCKET)
->>>>>>> 25a946e2
         self.test_data = None
         self.internal_redis = self.filter_name + "_anomalyFilter_internal"
 
@@ -347,25 +338,15 @@
         if "time" in res :
             del res["time"]
         else:
-<<<<<<< HEAD
             logger.error("No time in the alert : {}.".format(res))
         return res 
-=======
-            logging.error("{} : No time in the alert : {}.".format(test_name, res))
-        return res
->>>>>>> 25a946e2
 
 def alert_in_redis_test(legacy=False):
     ret = True
 
     # CONFIG
-<<<<<<< HEAD
     tanomaly_filter = TAnomaly(logger)
-    tanomaly_filter.configure()
-=======
-    tanomaly_filter = TAnomaly()
     tanomaly_filter.configure(legacy)
->>>>>>> 25a946e2
 
     # START FILTER
     if not tanomaly_filter.valgrind_start():
@@ -433,13 +414,8 @@
     ret = True
 
     # CONFIG
-<<<<<<< HEAD
     tanomaly_filter = TAnomaly(logger)
-    tanomaly_filter.configure()
-=======
-    tanomaly_filter = TAnomaly()
     tanomaly_filter.configure(legacy)
->>>>>>> 25a946e2
 
     # START FILTER
     if not tanomaly_filter.valgrind_start():
@@ -527,13 +503,8 @@
     ret = True
 
     # CONFIG
-<<<<<<< HEAD
     tanomaly_filter = TAnomaly(logger)
-    tanomaly_filter.configure()
-=======
-    tanomaly_filter = TAnomaly()
     tanomaly_filter.configure(legacy)
->>>>>>> 25a946e2
 
     # START FILTER
     if not tanomaly_filter.valgrind_start():
@@ -580,21 +551,13 @@
 
     if len(redis_alerts)!=len(expected_alerts):
         ret = False
-<<<<<<< HEAD
         logger.error("Not the expected data in Redis. Got : {}, expected : {}".format(
-=======
-        logging.error("alerts_in_file_test : Not the expected data in file. Got : {}, expected : {}".format(
->>>>>>> 25a946e2
             redis_alerts, expected_alerts))
 
     for a in redis_alerts:
         if a not in expected_alerts:
             ret = False
-<<<<<<< HEAD
             logger.error("Not the expected data in Redis. Got : {}, expected : {}".format(
-=======
-            logging.error("alerts_in_file_test : Not the expected data in file. Got : {}, expected : {}".format(
->>>>>>> 25a946e2
                 redis_alerts, expected_alerts))
 
     # CLEAN
@@ -608,7 +571,6 @@
 
     return ret
 
-
 # Legacy tests uses legacy configuration format
 def alert_in_redis_test_legacy():
     return alert_in_redis_test(legacy=True)
