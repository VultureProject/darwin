--- conflicted
+++ resolved
@@ -4,27 +4,17 @@
 from darwin import DarwinApi
 from tools.filter import Filter
 from tools.output import print_result
-<<<<<<< HEAD
 from tools.logger import CustomAdapter
-=======
 from tools.redis_utils import RedisServer
-from darwin import DarwinApi
->>>>>>> 2fe1c4e8
 
 DEFAULT_REDIS_SOCKET = "/tmp/redis_connection.sock"
 DEFAULT_INIT_DATA_PATH = "/tmp/init_data_path_connection.txt"
 
 class Connection(Filter):
-<<<<<<< HEAD
-    def __init__(self, logger):
+    def __init__(self, redis_server=None):
         super().__init__(filter_name="connection", logger=logger)
-        self.init_data_path = "/tmp/init_data_path.txt"
-=======
-    def __init__(self, redis_server=None):
-        super().__init__(filter_name="connection")
         self.init_data_path = DEFAULT_INIT_DATA_PATH
         self.redis = redis_server if redis_server else RedisServer(unix_socket=DEFAULT_REDIS_SOCKET)
->>>>>>> 2fe1c4e8
 
     def configure(self):
         content = '{{\n' \
